/*
  Stockfish, a UCI chess playing engine derived from Glaurung 2.1
  Copyright (C) 2004-2008 Tord Romstad (Glaurung author)
  Copyright (C) 2008-2015 Marco Costalba, Joona Kiiski, Tord Romstad
  Copyright (C) 2015-2020 Marco Costalba, Joona Kiiski, Gary Linscott, Tord Romstad

  Stockfish is free software: you can redistribute it and/or modify
  it under the terms of the GNU General Public License as published by
  the Free Software Foundation, either version 3 of the License, or
  (at your option) any later version.

  Stockfish is distributed in the hope that it will be useful,
  but WITHOUT ANY WARRANTY; without even the implied warranty of
  MERCHANTABILITY or FITNESS FOR A PARTICULAR PURPOSE.  See the
  GNU General Public License for more details.

  You should have received a copy of the GNU General Public License
  along with this program.  If not, see <http://www.gnu.org/licenses/>.
*/

#ifndef BITBOARD_H_INCLUDED
#define BITBOARD_H_INCLUDED

#include <string>

#include "types.h"

namespace Bitbases {

void init();
bool probe(Square wksq, Square wpsq, Square bksq, Color us);

}

namespace Bitboards {

void init();
const std::string pretty(Bitboard b);

}

#ifdef LARGEBOARDS
constexpr Bitboard AllSquares = ((~Bitboard(0)) >> 8);
#else
constexpr Bitboard AllSquares = ~Bitboard(0);
#endif
#ifdef LARGEBOARDS
constexpr Bitboard DarkSquares = (Bitboard(0xAAA555AAA555AAULL) << 64) ^ Bitboard(0xA555AAA555AAA555ULL);
#else
constexpr Bitboard DarkSquares = 0xAA55AA55AA55AA55ULL;
#endif

#ifdef LARGEBOARDS
constexpr Bitboard FileABB = (Bitboard(0x00100100100100ULL) << 64) ^ Bitboard(0x1001001001001001ULL);
#else
constexpr Bitboard FileABB = 0x0101010101010101ULL;
#endif
constexpr Bitboard FileBBB = FileABB << 1;
constexpr Bitboard FileCBB = FileABB << 2;
constexpr Bitboard FileDBB = FileABB << 3;
constexpr Bitboard FileEBB = FileABB << 4;
constexpr Bitboard FileFBB = FileABB << 5;
constexpr Bitboard FileGBB = FileABB << 6;
constexpr Bitboard FileHBB = FileABB << 7;
#ifdef LARGEBOARDS
constexpr Bitboard FileIBB = FileABB << 8;
constexpr Bitboard FileJBB = FileABB << 9;
constexpr Bitboard FileKBB = FileABB << 10;
constexpr Bitboard FileLBB = FileABB << 11;
#endif


#ifdef LARGEBOARDS
constexpr Bitboard Rank1BB = 0xFFF;
#else
constexpr Bitboard Rank1BB = 0xFF;
#endif
constexpr Bitboard Rank2BB = Rank1BB << (FILE_NB * 1);
constexpr Bitboard Rank3BB = Rank1BB << (FILE_NB * 2);
constexpr Bitboard Rank4BB = Rank1BB << (FILE_NB * 3);
constexpr Bitboard Rank5BB = Rank1BB << (FILE_NB * 4);
constexpr Bitboard Rank6BB = Rank1BB << (FILE_NB * 5);
constexpr Bitboard Rank7BB = Rank1BB << (FILE_NB * 6);
constexpr Bitboard Rank8BB = Rank1BB << (FILE_NB * 7);
#ifdef LARGEBOARDS
constexpr Bitboard Rank9BB = Rank1BB << (FILE_NB * 8);
constexpr Bitboard Rank10BB = Rank1BB << (FILE_NB * 9);
#endif

constexpr Bitboard QueenSide   = FileABB | FileBBB | FileCBB | FileDBB;
constexpr Bitboard CenterFiles = FileCBB | FileDBB | FileEBB | FileFBB;
constexpr Bitboard KingSide    = FileEBB | FileFBB | FileGBB | FileHBB;
constexpr Bitboard Center      = (FileDBB | FileEBB) & (Rank4BB | Rank5BB);

constexpr Bitboard KingFlank[FILE_NB] = {
  QueenSide ^ FileDBB, QueenSide, QueenSide,
  CenterFiles, CenterFiles,
  KingSide, KingSide, KingSide ^ FileEBB
};

extern uint8_t PopCnt16[1 << 16];
extern uint8_t SquareDistance[SQUARE_NB][SQUARE_NB];

extern Bitboard SquareBB[SQUARE_NB];
extern Bitboard LineBB[SQUARE_NB][SQUARE_NB];
extern Bitboard PseudoAttacks[COLOR_NB][PIECE_TYPE_NB][SQUARE_NB];
extern Bitboard PseudoMoves[COLOR_NB][PIECE_TYPE_NB][SQUARE_NB];
extern Bitboard LeaperAttacks[COLOR_NB][PIECE_TYPE_NB][SQUARE_NB];
extern Bitboard LeaperMoves[COLOR_NB][PIECE_TYPE_NB][SQUARE_NB];
extern Bitboard SquareBB[SQUARE_NB];
extern Bitboard BoardSizeBB[FILE_NB][RANK_NB];
extern RiderType AttackRiderTypes[PIECE_TYPE_NB];
extern RiderType MoveRiderTypes[PIECE_TYPE_NB];

#ifdef LARGEBOARDS
int popcount(Bitboard b); // required for 128 bit pext
#endif

/// Magic holds all magic bitboards relevant data for a single square
struct Magic {
  Bitboard  mask;
  Bitboard  magic;
  Bitboard* attacks;
  unsigned  shift;

  // Compute the attack's index using the 'magic bitboards' approach
  unsigned index(Bitboard occupied) const {

    if (HasPext)
        return unsigned(pext(occupied, mask));

#ifndef LARGEBOARDS
    if (Is64Bit)
#endif
        return unsigned(((occupied & mask) * magic) >> shift);

    unsigned lo = unsigned(occupied) & unsigned(mask);
    unsigned hi = unsigned(occupied >> 32) & unsigned(mask >> 32);
    return (lo * unsigned(magic) ^ hi * unsigned(magic >> 32)) >> shift;
  }
};

extern Magic RookMagicsH[SQUARE_NB];
extern Magic RookMagicsV[SQUARE_NB];
extern Magic BishopMagics[SQUARE_NB];
extern Magic CannonMagicsH[SQUARE_NB];
extern Magic CannonMagicsV[SQUARE_NB];
extern Magic HorseMagics[SQUARE_NB];
extern Magic ElephantMagics[SQUARE_NB];
extern Magic JanggiElephantMagics[SQUARE_NB];

constexpr Bitboard make_bitboard() { return 0; }

template<typename ...Squares>
constexpr Bitboard make_bitboard(Square s, Squares... squares) {
  return (Bitboard(1) << s) | make_bitboard(squares...);
}

inline Bitboard square_bb(Square s) {
  assert(is_ok(s));
  return SquareBB[s];
}

/// Overloads of bitwise operators between a Bitboard and a Square for testing
/// whether a given bit is set in a bitboard, and for setting and clearing bits.

inline Bitboard  operator&( Bitboard  b, Square s) { return b &  square_bb(s); }
inline Bitboard  operator|( Bitboard  b, Square s) { return b |  square_bb(s); }
inline Bitboard  operator^( Bitboard  b, Square s) { return b ^  square_bb(s); }
inline Bitboard& operator|=(Bitboard& b, Square s) { return b |= square_bb(s); }
inline Bitboard& operator^=(Bitboard& b, Square s) { return b ^= square_bb(s); }

inline Bitboard  operator-( Bitboard  b, Square s) { return b & ~square_bb(s); }
inline Bitboard& operator-=(Bitboard& b, Square s) { return b &= ~square_bb(s); }

inline Bitboard  operator&(Square s, Bitboard b) { return b & s; }
inline Bitboard  operator|(Square s, Bitboard b) { return b | s; }
inline Bitboard  operator^(Square s, Bitboard b) { return b ^ s; }

inline Bitboard  operator|(Square s, Square s2) { return square_bb(s) | s2; }

constexpr bool more_than_one(Bitboard b) {
  return b & (b - 1);
}

/// board_size_bb() returns a bitboard representing all the squares
/// on a board with given size.

inline Bitboard board_size_bb(File f, Rank r) {
  return BoardSizeBB[f][r];
}

constexpr bool opposite_colors(Square s1, Square s2) {
  return (s1 + rank_of(s1) + s2 + rank_of(s2)) & 1;
}


/// rank_bb() and file_bb() return a bitboard representing all the squares on
/// the given file or rank.

inline Bitboard rank_bb(Rank r) {
  return Rank1BB << (FILE_NB * r);
}

inline Bitboard rank_bb(Square s) {
  return rank_bb(rank_of(s));
}

inline Bitboard file_bb(File f) {
  return FileABB << f;
}

inline Bitboard file_bb(Square s) {
  return file_bb(file_of(s));
}


/// shift() moves a bitboard one or two steps as specified by the direction D

template<Direction D>
constexpr Bitboard shift(Bitboard b) {
  return  D == NORTH      ?  b                       << NORTH      : D == SOUTH      ?  b             >> NORTH
        : D == NORTH+NORTH?  b                       <<(2 * NORTH) : D == SOUTH+SOUTH?  b             >> (2 * NORTH)
        : D == EAST       ? (b & ~file_bb(FILE_MAX)) << EAST       : D == WEST       ? (b & ~FileABB) >> EAST
        : D == NORTH_EAST ? (b & ~file_bb(FILE_MAX)) << NORTH_EAST : D == NORTH_WEST ? (b & ~FileABB) << NORTH_WEST
        : D == SOUTH_EAST ? (b & ~file_bb(FILE_MAX)) >> NORTH_WEST : D == SOUTH_WEST ? (b & ~FileABB) >> NORTH_EAST
        : Bitboard(0);
}


/// shift() moves a bitboard one step along direction D (mainly for pawns)

constexpr Bitboard shift(Direction D, Bitboard b) {
  return  D == NORTH      ?  b                       << NORTH      : D == SOUTH      ?  b             >> NORTH
        : D == NORTH+NORTH?  b                       <<(2 * NORTH) : D == SOUTH+SOUTH?  b             >> (2 * NORTH)
        : D == EAST       ? (b & ~file_bb(FILE_MAX)) << EAST       : D == WEST       ? (b & ~FileABB) >> EAST
        : D == NORTH_EAST ? (b & ~file_bb(FILE_MAX)) << NORTH_EAST : D == NORTH_WEST ? (b & ~FileABB) << NORTH_WEST
        : D == SOUTH_EAST ? (b & ~file_bb(FILE_MAX)) >> NORTH_WEST : D == SOUTH_WEST ? (b & ~FileABB) >> NORTH_EAST
        : Bitboard(0);
}


/// pawn_attacks_bb() returns the squares attacked by pawns of the given color
/// from the squares in the given bitboard.

template<Color C>
constexpr Bitboard pawn_attacks_bb(Bitboard b) {
  return C == WHITE ? shift<NORTH_WEST>(b) | shift<NORTH_EAST>(b)
                    : shift<SOUTH_WEST>(b) | shift<SOUTH_EAST>(b);
}

inline Bitboard pawn_attacks_bb(Color c, Square s) {

  assert(is_ok(s));
  return PawnAttacks[c][s];
}


/// pawn_double_attacks_bb() returns the squares doubly attacked by pawns of the
/// given color from the squares in the given bitboard.

template<Color C>
constexpr Bitboard pawn_double_attacks_bb(Bitboard b) {
  return C == WHITE ? shift<NORTH_WEST>(b) & shift<NORTH_EAST>(b)
                    : shift<SOUTH_WEST>(b) & shift<SOUTH_EAST>(b);
}


/// adjacent_files_bb() returns a bitboard representing all the squares on the
/// adjacent files of the given one.

inline Bitboard adjacent_files_bb(Square s) {
  return shift<EAST>(file_bb(s)) | shift<WEST>(file_bb(s));
}


/// between_bb() returns squares that are linearly between the given squares
/// If the given squares are not on a same file/rank/diagonal, return 0.

inline Bitboard between_bb(Square s1, Square s2) {
  Bitboard b = LineBB[s1][s2] & ((AllSquares << s1) ^ (AllSquares << s2));
  return b & (b - 1); //exclude lsb
}

inline Bitboard between_bb(Square s1, Square s2, PieceType pt) {
  if (pt == HORSE)
      return PseudoAttacks[WHITE][WAZIR][s2] & PseudoAttacks[WHITE][FERS][s1];
  else if (pt == JANGGI_ELEPHANT)
      return  (PseudoAttacks[WHITE][WAZIR][s2] & PseudoAttacks[WHITE][ALFIL][s1])
            | (PseudoAttacks[WHITE][KNIGHT][s2] & PseudoAttacks[WHITE][FERS][s1]);
  else
      return between_bb(s1, s2);
}


/// forward_ranks_bb() returns a bitboard representing the squares on the ranks
/// in front of the given one, from the point of view of the given color. For instance,
/// forward_ranks_bb(BLACK, SQ_D3) will return the 16 squares on ranks 1 and 2.

inline Bitboard forward_ranks_bb(Color c, Square s) {
  return c == WHITE ? (AllSquares ^ Rank1BB) << FILE_NB * relative_rank(WHITE, s, RANK_MAX)
                    : (AllSquares ^ rank_bb(RANK_MAX)) >> FILE_NB * relative_rank(BLACK, s, RANK_MAX);
}

inline Bitboard forward_ranks_bb(Color c, Rank r) {
  return c == WHITE ? (AllSquares ^ Rank1BB) << FILE_NB * (r - RANK_1)
                    : (AllSquares ^ rank_bb(RANK_MAX)) >> FILE_NB * (RANK_MAX - r);
}


/// promotion_zone_bb() returns a bitboard representing the squares on all the ranks
/// in front of and on the given relative rank, from the point of view of the given color.
/// For instance, promotion_zone_bb(BLACK, RANK_7) will return the 16 squares on ranks 1 and 2.

inline Bitboard promotion_zone_bb(Color c, Rank r, Rank maxRank) {
  return forward_ranks_bb(c, relative_rank(c, r, maxRank)) | rank_bb(relative_rank(c, r, maxRank));
}


/// forward_file_bb() returns a bitboard representing all the squares along the
/// line in front of the given one, from the point of view of the given color.

inline Bitboard forward_file_bb(Color c, Square s) {
  return forward_ranks_bb(c, s) & file_bb(s);
}


/// pawn_attack_span() returns a bitboard representing all the squares that can
/// be attacked by a pawn of the given color when it moves along its file,
/// starting from the given square.

inline Bitboard pawn_attack_span(Color c, Square s) {
  return forward_ranks_bb(c, s) & adjacent_files_bb(s);
}


/// passed_pawn_span() returns a bitboard which can be used to test if a pawn of
/// the given color and on the given square is a passed pawn.

inline Bitboard passed_pawn_span(Color c, Square s) {
  return forward_ranks_bb(c, s) & (adjacent_files_bb(s) | file_bb(s));
}


/// aligned() returns true if the squares s1, s2 and s3 are aligned either on a
/// straight or on a diagonal line.

inline bool aligned(Square s1, Square s2, Square s3) {
  return LineBB[s1][s2] & s3;
}


/// distance() functions return the distance between x and y, defined as the
/// number of steps for a king in x to reach y.

template<typename T1 = Square> inline int distance(Square x, Square y);
template<> inline int distance<File>(Square x, Square y) { return std::abs(file_of(x) - file_of(y)); }
template<> inline int distance<Rank>(Square x, Square y) { return std::abs(rank_of(x) - rank_of(y)); }
template<> inline int distance<Square>(Square x, Square y) { return SquareDistance[x][y]; }

inline int edge_distance(File f, File maxFile = FILE_H) { return std::min(f, File(maxFile - f)); }
inline int edge_distance(Rank r, Rank maxRank = RANK_8) { return std::min(r, Rank(maxRank - r)); }

/// Return the target square bitboard if we do not step off the board, empty otherwise

inline Bitboard safe_destination(Square s, int step)
{
    Square to = Square(s + step);
    return is_ok(to) && distance(s, to) <= 3 ? square_bb(to) : Bitboard(0);
}

template<RiderType R>
inline Bitboard rider_attacks_bb(Square s, Bitboard occupied) {

  assert(R == RIDER_BISHOP || R == RIDER_ROOK_H || R == RIDER_ROOK_V || R == RIDER_CANNON_H || R == RIDER_CANNON_V
         || R == RIDER_HORSE || R == RIDER_ELEPHANT || R == RIDER_JANGGI_ELEPHANT);
  const Magic& m =  R == RIDER_ROOK_H ? RookMagicsH[s]
                  : R == RIDER_ROOK_V ? RookMagicsV[s]
                  : R == RIDER_CANNON_H ? CannonMagicsH[s]
                  : R == RIDER_CANNON_V ? CannonMagicsV[s]
                  : R == RIDER_HORSE ? HorseMagics[s]
                  : R == RIDER_ELEPHANT ? ElephantMagics[s]
                  : R == RIDER_JANGGI_ELEPHANT ? JanggiElephantMagics[s]
                  : BishopMagics[s];
  return m.attacks[m.index(occupied)];
}

/// attacks_bb(Square) returns the pseudo attacks of the give piece type
/// assuming an empty board.

template<PieceType Pt>
inline Bitboard attacks_bb(Square s) {

  assert((Pt != PAWN) && (is_ok(s)));

  return PseudoAttacks[Pt][s];
}

/// attacks_bb(Square, Bitboard) returns the attacks by the given piece
/// assuming the board is occupied according to the passed Bitboard.
/// Sliding piece attacks do not continue passed an occupied square.

template<PieceType Pt>
inline Bitboard attacks_bb(Square s, Bitboard occupied) {

<<<<<<< HEAD
  assert(Pt == BISHOP || Pt == ROOK);
  return Pt == BISHOP ? rider_attacks_bb<RIDER_BISHOP>(s, occupied)
                      : rider_attacks_bb<RIDER_ROOK_H>(s, occupied) | rider_attacks_bb<RIDER_ROOK_V>(s, occupied);
}

inline Bitboard attacks_bb(Color c, PieceType pt, Square s, Bitboard occupied) {
  Bitboard b = LeaperAttacks[c][pt][s];
  if (AttackRiderTypes[pt] & RIDER_BISHOP)
      b |= rider_attacks_bb<RIDER_BISHOP>(s, occupied);
  if (AttackRiderTypes[pt] & RIDER_ROOK_H)
      b |= rider_attacks_bb<RIDER_ROOK_H>(s, occupied);
  if (AttackRiderTypes[pt] & RIDER_ROOK_V)
      b |= rider_attacks_bb<RIDER_ROOK_V>(s, occupied);
  if (AttackRiderTypes[pt] & RIDER_CANNON_H)
      b |= rider_attacks_bb<RIDER_CANNON_H>(s, occupied);
  if (AttackRiderTypes[pt] & RIDER_CANNON_V)
      b |= rider_attacks_bb<RIDER_CANNON_V>(s, occupied);
  if (AttackRiderTypes[pt] & RIDER_HORSE)
      b |= rider_attacks_bb<RIDER_HORSE>(s, occupied);
  if (AttackRiderTypes[pt] & RIDER_ELEPHANT)
      b |= rider_attacks_bb<RIDER_ELEPHANT>(s, occupied);
  if (AttackRiderTypes[pt] & RIDER_JANGGI_ELEPHANT)
      b |= rider_attacks_bb<RIDER_JANGGI_ELEPHANT>(s, occupied);
  return b & PseudoAttacks[c][pt][s];
}
=======
  assert((Pt != PAWN) && (is_ok(s)));

  switch (Pt)
  {
  case BISHOP: return BishopMagics[s].attacks[BishopMagics[s].index(occupied)];
  case ROOK  : return   RookMagics[s].attacks[  RookMagics[s].index(occupied)];
  case QUEEN : return attacks_bb<BISHOP>(s, occupied) | attacks_bb<ROOK>(s, occupied);
  default    : return PseudoAttacks[Pt][s];
  }
}

inline Bitboard attacks_bb(PieceType pt, Square s, Bitboard occupied) {

  assert((pt != PAWN) && (is_ok(s)));
>>>>>>> a5e3b4ed

inline Bitboard moves_bb(Color c, PieceType pt, Square s, Bitboard occupied) {
  Bitboard b = LeaperMoves[c][pt][s];
  if (MoveRiderTypes[pt] & RIDER_BISHOP)
      b |= rider_attacks_bb<RIDER_BISHOP>(s, occupied);
  if (MoveRiderTypes[pt] & RIDER_ROOK_H)
      b |= rider_attacks_bb<RIDER_ROOK_H>(s, occupied);
  if (MoveRiderTypes[pt] & RIDER_ROOK_V)
      b |= rider_attacks_bb<RIDER_ROOK_V>(s, occupied);
  if (MoveRiderTypes[pt] & RIDER_CANNON_H)
      b |= rider_attacks_bb<RIDER_CANNON_H>(s, occupied);
  if (MoveRiderTypes[pt] & RIDER_CANNON_V)
      b |= rider_attacks_bb<RIDER_CANNON_V>(s, occupied);
  if (MoveRiderTypes[pt] & RIDER_HORSE)
      b |= rider_attacks_bb<RIDER_HORSE>(s, occupied);
  if (MoveRiderTypes[pt] & RIDER_ELEPHANT)
      b |= rider_attacks_bb<RIDER_ELEPHANT>(s, occupied);
  if (MoveRiderTypes[pt] & RIDER_JANGGI_ELEPHANT)
      b |= rider_attacks_bb<RIDER_JANGGI_ELEPHANT>(s, occupied);
  return b & PseudoMoves[c][pt][s];
}


/// popcount() counts the number of non-zero bits in a bitboard

inline int popcount(Bitboard b) {

#ifndef USE_POPCNT

#ifdef LARGEBOARDS
  union { Bitboard bb; uint16_t u[8]; } v = { b };
  return  PopCnt16[v.u[0]] + PopCnt16[v.u[1]] + PopCnt16[v.u[2]] + PopCnt16[v.u[3]]
        + PopCnt16[v.u[4]] + PopCnt16[v.u[5]] + PopCnt16[v.u[6]] + PopCnt16[v.u[7]];
#else
  union { Bitboard bb; uint16_t u[4]; } v = { b };
  return PopCnt16[v.u[0]] + PopCnt16[v.u[1]] + PopCnt16[v.u[2]] + PopCnt16[v.u[3]];
#endif

#elif defined(_MSC_VER) || defined(__INTEL_COMPILER)

#ifdef LARGEBOARDS
  return (int)_mm_popcnt_u64(uint64_t(b >> 64)) + (int)_mm_popcnt_u64(uint64_t(b));
#else
  return (int)_mm_popcnt_u64(b);
#endif

#else // Assumed gcc or compatible compiler

#ifdef LARGEBOARDS
  return __builtin_popcountll(b >> 64) + __builtin_popcountll(b);
#else
  return __builtin_popcountll(b);
#endif

#endif
}


/// lsb() and msb() return the least/most significant bit in a non-zero bitboard

#if defined(__GNUC__)  // GCC, Clang, ICC

inline Square lsb(Bitboard b) {
  assert(b);
#ifdef LARGEBOARDS
  if (!(b << 64))
      return Square(__builtin_ctzll(b >> 64) + 64);
#endif
  return Square(__builtin_ctzll(b));
}

inline Square msb(Bitboard b) {
  assert(b);
#ifdef LARGEBOARDS
  if (b >> 64)
      return Square(int(SQUARE_BIT_MASK) ^ __builtin_clzll(b >> 64));
  return Square(int(SQUARE_BIT_MASK) ^ (__builtin_clzll(b) + 64));
#else
  return Square(int(SQUARE_BIT_MASK) ^ __builtin_clzll(b));
#endif
}

#elif defined(_MSC_VER)  // MSVC

#ifdef _WIN64  // MSVC, WIN64

inline Square lsb(Bitboard b) {
  assert(b);
  unsigned long idx;
#ifdef LARGEBOARDS
  if (uint64_t(b))
  {
      _BitScanForward64(&idx, uint64_t(b));
      return Square(idx);
  }
  else
  {
      _BitScanForward64(&idx, uint64_t(b >> 64));
      return Square(idx + 64);
  }
#else
  _BitScanForward64(&idx, b);
  return (Square) idx;
#endif
}

inline Square msb(Bitboard b) {
  assert(b);
  unsigned long idx;
#ifdef LARGEBOARDS
  if (b >> 64)
  {
      _BitScanReverse64(&idx, uint64_t(b >> 64));
      return Square(idx + 64);
  }
  else
  {
      _BitScanReverse64(&idx, uint64_t(b));
      return Square(idx);
  }
#else
  _BitScanReverse64(&idx, b);
  return (Square) idx;
#endif
}

#else  // MSVC, WIN32

inline Square lsb(Bitboard b) {
  assert(b);
  unsigned long idx;

#ifdef LARGEBOARDS
  if (b << 96) {
      _BitScanForward(&idx, uint32_t(b));
      return Square(idx);
  } else if (b << 64) {
      _BitScanForward(&idx, uint32_t(b >> 32));
      return Square(idx + 32);
  } else if (b << 32) {
      _BitScanForward(&idx, uint32_t(b >> 64));
      return Square(idx + 64);
  } else {
      _BitScanForward(&idx, uint32_t(b >> 96));
      return Square(idx + 96);
  }
#else
  if (b & 0xffffffff) {
      _BitScanForward(&idx, uint32_t(b));
      return Square(idx);
  } else {
      _BitScanForward(&idx, uint32_t(b >> 32));
      return Square(idx + 32);
  }
#endif
}

inline Square msb(Bitboard b) {
  assert(b);
  unsigned long idx;

#ifdef LARGEBOARDS
  if (b >> 96) {
      _BitScanReverse(&idx, uint32_t(b >> 96));
      return Square(idx + 96);
  } else if (b >> 64) {
      _BitScanReverse(&idx, uint32_t(b >> 64));
      return Square(idx + 64);
  } else
#endif
  if (b >> 32) {
      _BitScanReverse(&idx, uint32_t(b >> 32));
      return Square(idx + 32);
  } else {
      _BitScanReverse(&idx, uint32_t(b));
      return Square(idx);
  }
}

#endif

#else  // Compiler is neither GCC nor MSVC compatible

#error "Compiler not supported."

#endif


/// pop_lsb() finds and clears the least significant bit in a non-zero bitboard

inline Square pop_lsb(Bitboard* b) {
  assert(*b);
  const Square s = lsb(*b);
  *b &= *b - 1;
  return s;
}


/// frontmost_sq() returns the most advanced square for the given color,
/// requires a non-zero bitboard.
inline Square frontmost_sq(Color c, Bitboard b) {
  assert(b);
  return c == WHITE ? msb(b) : lsb(b);
}

#endif // #ifndef BITBOARD_H_INCLUDED<|MERGE_RESOLUTION|>--- conflicted
+++ resolved
@@ -252,7 +252,7 @@
 inline Bitboard pawn_attacks_bb(Color c, Square s) {
 
   assert(is_ok(s));
-  return PawnAttacks[c][s];
+  return PseudoAttacks[c][PAWN][s];
 }
 
 
@@ -393,7 +393,7 @@
 
   assert((Pt != PAWN) && (is_ok(s)));
 
-  return PseudoAttacks[Pt][s];
+  return PseudoAttacks[WHITE][Pt][s];
 }
 
 /// attacks_bb(Square, Bitboard) returns the attacks by the given piece
@@ -403,11 +403,17 @@
 template<PieceType Pt>
 inline Bitboard attacks_bb(Square s, Bitboard occupied) {
 
-<<<<<<< HEAD
-  assert(Pt == BISHOP || Pt == ROOK);
-  return Pt == BISHOP ? rider_attacks_bb<RIDER_BISHOP>(s, occupied)
-                      : rider_attacks_bb<RIDER_ROOK_H>(s, occupied) | rider_attacks_bb<RIDER_ROOK_V>(s, occupied);
-}
+  assert((Pt != PAWN) && (is_ok(s)));
+
+  switch (Pt)
+  {
+  case BISHOP: return rider_attacks_bb<RIDER_BISHOP>(s, occupied);
+  case ROOK  : return rider_attacks_bb<RIDER_ROOK_H>(s, occupied) | rider_attacks_bb<RIDER_ROOK_V>(s, occupied);
+  case QUEEN : return attacks_bb<BISHOP>(s, occupied) | attacks_bb<ROOK>(s, occupied);
+  default    : return PseudoAttacks[WHITE][Pt][s];
+  }
+}
+
 
 inline Bitboard attacks_bb(Color c, PieceType pt, Square s, Bitboard occupied) {
   Bitboard b = LeaperAttacks[c][pt][s];
@@ -429,22 +435,7 @@
       b |= rider_attacks_bb<RIDER_JANGGI_ELEPHANT>(s, occupied);
   return b & PseudoAttacks[c][pt][s];
 }
-=======
-  assert((Pt != PAWN) && (is_ok(s)));
-
-  switch (Pt)
-  {
-  case BISHOP: return BishopMagics[s].attacks[BishopMagics[s].index(occupied)];
-  case ROOK  : return   RookMagics[s].attacks[  RookMagics[s].index(occupied)];
-  case QUEEN : return attacks_bb<BISHOP>(s, occupied) | attacks_bb<ROOK>(s, occupied);
-  default    : return PseudoAttacks[Pt][s];
-  }
-}
-
-inline Bitboard attacks_bb(PieceType pt, Square s, Bitboard occupied) {
-
-  assert((pt != PAWN) && (is_ok(s)));
->>>>>>> a5e3b4ed
+
 
 inline Bitboard moves_bb(Color c, PieceType pt, Square s, Bitboard occupied) {
   Bitboard b = LeaperMoves[c][pt][s];
