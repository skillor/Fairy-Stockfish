--- conflicted
+++ resolved
@@ -40,11 +40,7 @@
 
   // Get a list of indices for active features
   template <Side AssociatedKing>
-<<<<<<< HEAD
-  void HalfKPChess<AssociatedKing>::AppendActiveIndices(
-=======
-  void HalfKP<AssociatedKing>::append_active_indices(
->>>>>>> fbbd4adc
+  void HalfKPChess<AssociatedKing>::append_active_indices(
       const Position& pos, Color perspective, IndexList* active) {
 
     Square ksq = orient(perspective, pos.square<KING>(perspective));
@@ -76,11 +72,7 @@
   // the current leaf position (the position after the move).
 
   template <Side AssociatedKing>
-<<<<<<< HEAD
-  void HalfKPChess<AssociatedKing>::AppendChangedIndices(
-=======
-  void HalfKP<AssociatedKing>::append_changed_indices(
->>>>>>> fbbd4adc
+  void HalfKPChess<AssociatedKing>::append_changed_indices(
       const Position& pos, const DirtyPiece& dp, Color perspective,
       IndexList* removed, IndexList* added) {
 
@@ -95,10 +87,6 @@
     }
   }
 
-<<<<<<< HEAD
-  template class HalfKPChess<Side::kFriend>;
-=======
-  template class HalfKP<Side::Friend>;
->>>>>>> fbbd4adc
+  template class HalfKPChess<Side::Friend>;
 
 }  // namespace Stockfish::Eval::NNUE::Features