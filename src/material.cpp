--- conflicted
+++ resolved
@@ -144,30 +144,7 @@
   Value npm = std::max(EndgameLimit, std::min(npm_w + npm_b, MidgameLimit));
 
   // Map total non-pawn material into [PHASE_ENDGAME, PHASE_MIDGAME]
-<<<<<<< HEAD
   if (pos.captures_to_hand())
-=======
-  e->gamePhase = Phase(((npm - EndgameLimit) * PHASE_MIDGAME) / (MidgameLimit - EndgameLimit));
-
-  // Let's look if we have a specialized evaluation function for this particular
-  // material configuration. Firstly we look for a fixed configuration one, then
-  // for a generic one if the previous search failed.
-  if ((e->evaluationFunction = pos.this_thread()->endgames.probe<Value>(key)) != nullptr)
-      return e;
-
-  for (Color c = WHITE; c <= BLACK; ++c)
-      if (is_KXK(pos, c))
-      {
-          e->evaluationFunction = &EvaluateKXK[c];
-          return e;
-      }
-
-  // OK, we didn't find any special evaluation function for the current material
-  // configuration. Is there a suitable specialized scaling function?
-  const EndgameBase<ScaleFactor>* sf;
-
-  if ((sf = pos.this_thread()->endgames.probe<ScaleFactor>(key)) != nullptr)
->>>>>>> 4bd24da1
   {
       npm = VALUE_ZERO;
       for (PieceType pt : pos.piece_types())
@@ -206,7 +183,7 @@
 
       // OK, we didn't find any special evaluation function for the current material
       // configuration. Is there a suitable specialized scaling function?
-      EndgameBase<ScaleFactor>* sf;
+      const EndgameBase<ScaleFactor>* sf;
 
       if ((sf = pos.this_thread()->endgames.probe<ScaleFactor>(key)) != nullptr)
       {
