--- conflicted
+++ resolved
@@ -198,11 +198,8 @@
   // Piece specific
   bool pawn_passed(Color c, Square s) const;
   bool opposite_bishops() const;
-<<<<<<< HEAD
   bool is_promoted(Square s) const;
-=======
   int  pawns_on_same_color_squares(Color c, Square s) const;
->>>>>>> c4fc00ec
 
   // Doing and undoing moves
   void do_move(Move m, StateInfo& newSt);
