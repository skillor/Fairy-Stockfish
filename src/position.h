--- conflicted
+++ resolved
@@ -670,13 +670,8 @@
   return st->epSquare;
 }
 
-<<<<<<< HEAD
-inline int Position::semiopen_file(Color c, File f) const {
+inline bool Position::is_semiopen_file(Color c, File f) const {
   return !(pieces(c, PAWN, SHOGI_PAWN) & file_bb(f));
-=======
-inline bool Position::is_semiopen_file(Color c, File f) const {
-  return !(pieces(c, PAWN) & file_bb(f));
->>>>>>> 4e72e2a9
 }
 
 inline bool Position::can_castle(CastlingRight cr) const {
@@ -734,11 +729,7 @@
 
 inline bool Position::advanced_pawn_push(Move m) const {
   return   type_of(moved_piece(m)) == PAWN
-<<<<<<< HEAD
-        && relative_rank(sideToMove, from_sq(m), max_rank()) > (max_rank() + 1) / 2 - 1;
-=======
-        && relative_rank(sideToMove, to_sq(m)) > RANK_5;
->>>>>>> 4e72e2a9
+        && relative_rank(sideToMove, to_sq(m), max_rank()) > (max_rank() + 1) / 2;
 }
 
 inline int Position::pawns_on_same_color_squares(Color c, Square s) const {
