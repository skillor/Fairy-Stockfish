--- conflicted
+++ resolved
@@ -212,16 +212,11 @@
   Bitboard attackers_to(Square s) const;
   Bitboard attackers_to(Square s, Color c) const;
   Bitboard attackers_to(Square s, Bitboard occupied) const;
-<<<<<<< HEAD
   Bitboard attackers_to(Square s, Bitboard occupied, Color c) const;
   Bitboard attackers_to(Square s, Bitboard occupied, Color c, Bitboard janggiCannons) const;
   Bitboard attacks_from(Color c, PieceType pt, Square s) const;
-  template<PieceType> Bitboard attacks_from(Square s, Color c) const;
   Bitboard moves_from(Color c, PieceType pt, Square s) const;
   Bitboard slider_blockers(Bitboard sliders, Square s, Bitboard& pinners, Color c) const;
-=======
-  Bitboard slider_blockers(Bitboard sliders, Square s, Bitboard& pinners) const;
->>>>>>> a5e3b4ed
 
   // Properties of moves
   bool legal(Move m) const;
@@ -906,12 +901,6 @@
   return castlingRookSquare[cr];
 }
 
-<<<<<<< HEAD
-template<PieceType Pt>
-inline Bitboard Position::attacks_from(Square s, Color c) const {
-  return attacks_from(c, Pt, s);
-}
-
 inline Bitboard Position::attacks_from(Color c, PieceType pt, Square s) const {
   PieceType movePt = pt == KING ? king_type() : pt;
   Bitboard b = attacks_bb(c, movePt, s, byTypeBB[ALL_PIECES]);
@@ -968,8 +957,6 @@
   return b & board_bb(c, pt);
 }
 
-=======
->>>>>>> a5e3b4ed
 inline Bitboard Position::attackers_to(Square s) const {
   return attackers_to(s, pieces());
 }
