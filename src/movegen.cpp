/*
  Stockfish, a UCI chess playing engine derived from Glaurung 2.1
  Copyright (C) 2004-2008 Tord Romstad (Glaurung author)
  Copyright (C) 2008-2015 Marco Costalba, Joona Kiiski, Tord Romstad
  Copyright (C) 2015-2020 Marco Costalba, Joona Kiiski, Gary Linscott, Tord Romstad

  Stockfish is free software: you can redistribute it and/or modify
  it under the terms of the GNU General Public License as published by
  the Free Software Foundation, either version 3 of the License, or
  (at your option) any later version.

  Stockfish is distributed in the hope that it will be useful,
  but WITHOUT ANY WARRANTY; without even the implied warranty of
  MERCHANTABILITY or FITNESS FOR A PARTICULAR PURPOSE.  See the
  GNU General Public License for more details.

  You should have received a copy of the GNU General Public License
  along with this program.  If not, see <http://www.gnu.org/licenses/>.
*/

#include <cassert>

#include "movegen.h"
#include "position.h"

namespace {

  template<MoveType T>
  ExtMove* make_move_and_gating(const Position& pos, ExtMove* moveList, Color us, Square from, Square to) {

    // Arrow gating moves
    if (pos.arrow_gating())
    {
        for (PieceType pt_gating : pos.piece_types())
            if (pos.count_in_hand(us, pt_gating))
            {
                Bitboard b = pos.drop_region(us, pt_gating) & moves_bb(us, type_of(pos.piece_on(from)), to, pos.pieces() ^ from) & ~(pos.pieces() ^ from);
                while (b)
                    *moveList++ = make_gating<T>(from, to, pt_gating, pop_lsb(&b));
            }
        return moveList;
    }

    *moveList++ = make<T>(from, to);

    // Gating moves
    if (pos.seirawan_gating() && (pos.gates(us) & from))
        for (PieceType pt_gating : pos.piece_types())
            if (pos.count_in_hand(us, pt_gating) && (pos.drop_region(us, pt_gating) & from))
                *moveList++ = make_gating<T>(from, to, pt_gating, from);
    if (pos.seirawan_gating() && T == CASTLING && (pos.gates(us) & to))
        for (PieceType pt_gating : pos.piece_types())
            if (pos.count_in_hand(us, pt_gating) && (pos.drop_region(us, pt_gating) & to))
                *moveList++ = make_gating<T>(from, to, pt_gating, to);

    return moveList;
  }

  template<Color c, GenType Type, Direction D>
  ExtMove* make_promotions(const Position& pos, ExtMove* moveList, Square to) {

    if (Type == CAPTURES || Type == EVASIONS || Type == NON_EVASIONS)
    {
        for (PieceType pt : pos.promotion_piece_types())
            if (!pos.promotion_limit(pt) || pos.promotion_limit(pt) > pos.count(c, pt))
                *moveList++ = make<PROMOTION>(to - D, to, pt);
        PieceType pt = pos.promoted_piece_type(PAWN);
        if (pt && !(pos.piece_promotion_on_capture() && pos.empty(to)))
            *moveList++ = make<PIECE_PROMOTION>(to - D, to);
    }

    return moveList;
  }

  template<Color Us, bool Checks>
  ExtMove* generate_drops(const Position& pos, ExtMove* moveList, PieceType pt, Bitboard b) {
    if (pos.count_in_hand(Us, pt))
    {
        // Restrict to valid target
        b &= pos.drop_region(Us, pt);

        // Add to move list
        if (pos.drop_promoted() && pos.promoted_piece_type(pt))
        {
            Bitboard b2 = b;
            if (Checks)
                b2 &= pos.check_squares(pos.promoted_piece_type(pt));
            while (b2)
                *moveList++ = make_drop(pop_lsb(&b2), pt, pos.promoted_piece_type(pt));
        }
        if (Checks)
            b &= pos.check_squares(pt);
        while (b)
            *moveList++ = make_drop(pop_lsb(&b), pt, pt);
    }

    return moveList;
  }

  template<Color Us, GenType Type>
  ExtMove* generate_pawn_moves(const Position& pos, ExtMove* moveList, Bitboard target) {

    constexpr Color     Them     = ~Us;
    constexpr Direction Up       = pawn_push(Us);
    constexpr Direction Down     = -pawn_push(Us);
    constexpr Direction UpRight  = (Us == WHITE ? NORTH_EAST : SOUTH_WEST);
    constexpr Direction UpLeft   = (Us == WHITE ? NORTH_WEST : SOUTH_EAST);

    const Square ksq = pos.count<KING>(Them) ? pos.square<KING>(Them) : SQ_NONE;

    Bitboard TRank8BB = pos.mandatory_pawn_promotion() ? rank_bb(relative_rank(Us, pos.promotion_rank(), pos.max_rank()))
                                                       : promotion_zone_bb(Us, pos.promotion_rank(), pos.max_rank());
    Bitboard TRank7BB = shift<Down>(TRank8BB);
    // Define squares a pawn can pass during a double step
    Bitboard  TRank3BB = rank_bb(relative_rank(Us, Rank(pos.double_step_rank() + 1), pos.max_rank()));
    if (pos.first_rank_double_steps())
        TRank3BB |= rank_bb(relative_rank(Us, RANK_2, pos.max_rank()));

    Bitboard emptySquares;

    Bitboard pawnsOn7    = pos.pieces(Us, PAWN) &  TRank7BB;
    Bitboard pawnsNotOn7 = pos.pieces(Us, PAWN) & (pos.mandatory_pawn_promotion() ? ~TRank7BB : AllSquares);

    Bitboard enemies = (Type == EVASIONS ? pos.pieces(Them) & target:
                        Type == CAPTURES ? target : pos.pieces(Them));

    // Single and double pawn pushes, no promotions
    if (Type != CAPTURES)
    {
        emptySquares = (Type == QUIETS || Type == QUIET_CHECKS ? target : ~pos.pieces() & pos.board_bb(Us, PAWN));

        Bitboard b1 = shift<Up>(pawnsNotOn7)   & emptySquares;
        Bitboard b2 = pos.double_step_enabled() ? shift<Up>(b1 & TRank3BB) & emptySquares : Bitboard(0);

        if (Type == EVASIONS) // Consider only blocking squares
        {
            b1 &= target;
            b2 &= target;
        }

        if (Type == QUIET_CHECKS && pos.count<KING>(Them))
        {
            b1 &= pawn_attacks_bb(Them, ksq);
            b2 &= pawn_attacks_bb(Them, ksq);

            // Add pawn pushes which give discovered check. This is possible only
            // if the pawn is not on the same file as the enemy king, because we
            // don't generate captures. Note that a possible discovery check
            // promotion has been already generated amongst the captures.
            Bitboard dcCandidateQuiets = pos.blockers_for_king(Them) & pawnsNotOn7;
            if (dcCandidateQuiets)
            {
                Bitboard dc1 = shift<Up>(dcCandidateQuiets) & emptySquares & ~file_bb(ksq);
                Bitboard dc2 = pos.double_step_enabled() ? shift<Up>(dc1 & TRank3BB) & emptySquares : Bitboard(0);

                b1 |= dc1;
                b2 |= dc2;
            }
        }

        while (b1)
        {
            Square to = pop_lsb(&b1);
            *moveList++ = make_move(to - Up, to);
        }

        while (b2)
        {
            Square to = pop_lsb(&b2);
            *moveList++ = make_move(to - Up - Up, to);
        }
    }

    // Promotions and underpromotions
    if (pawnsOn7)
    {
        if (Type == CAPTURES)
            emptySquares = ~pos.pieces() & pos.board_bb(Us, PAWN);

        if (Type == EVASIONS)
            emptySquares &= target;

        Bitboard b1 = shift<UpRight>(pawnsOn7) & enemies;
        Bitboard b2 = shift<UpLeft >(pawnsOn7) & enemies;
        Bitboard b3 = shift<Up     >(pawnsOn7) & emptySquares;

        while (b1)
            moveList = make_promotions<Us, Type, UpRight>(pos, moveList, pop_lsb(&b1));

        while (b2)
            moveList = make_promotions<Us, Type, UpLeft >(pos, moveList, pop_lsb(&b2));

        while (b3)
            moveList = make_promotions<Us, Type, Up     >(pos, moveList, pop_lsb(&b3));
    }

    // Sittuyin promotions
    if (pos.sittuyin_promotion() && (Type == CAPTURES || Type == EVASIONS || Type == NON_EVASIONS))
    {
        Bitboard pawns = pos.pieces(Us, PAWN);
        // Pawns need to be on diagonals on opponent's half if there is more than one pawn
        if (pos.count<PAWN>(Us) > 1)
            pawns &=  (  PseudoAttacks[Us][BISHOP][make_square(FILE_A, relative_rank(Us, RANK_1, pos.max_rank()))]
                       | PseudoAttacks[Us][BISHOP][make_square(pos.max_file(), relative_rank(Us, RANK_1, pos.max_rank()))])
                    & forward_ranks_bb(Us, relative_rank(Us, Rank((pos.max_rank() - 1) / 2), pos.max_rank()));
        while (pawns)
        {
            Square from = pop_lsb(&pawns);
            for (PieceType pt : pos.promotion_piece_types())
            {
                if (pos.promotion_limit(pt) && pos.promotion_limit(pt) <= pos.count(Us, pt))
                    continue;
                Bitboard b = (pos.attacks_from(Us, pt, from) & ~pos.pieces()) | from;
                if (Type == EVASIONS)
                    b &= target;

                while (b)
                {
                    Square to = pop_lsb(&b);
                    if (!(attacks_bb(Us, pt, to, pos.pieces() ^ from) & pos.pieces(Them)))
                        *moveList++ = make<PROMOTION>(from, to, pt);
                }
            }
        }
    }

    // Standard and en-passant captures
    if (Type == CAPTURES || Type == EVASIONS || Type == NON_EVASIONS)
    {
        Bitboard b1 = shift<UpRight>(pawnsNotOn7) & enemies;
        Bitboard b2 = shift<UpLeft >(pawnsNotOn7) & enemies;

        while (b1)
        {
            Square to = pop_lsb(&b1);
            *moveList++ = make_move(to - UpRight, to);
        }

        while (b2)
        {
            Square to = pop_lsb(&b2);
            *moveList++ = make_move(to - UpLeft, to);
        }

        if (pos.ep_square() != SQ_NONE)
        {
            assert(rank_of(pos.ep_square()) == relative_rank(Them, Rank(pos.double_step_rank() + 1), pos.max_rank()));

            // An en passant capture can be an evasion only if the checking piece
            // is the double pushed pawn and so is in the target. Otherwise this
            // is a discovery check and we are forced to do otherwise.
            if (Type == EVASIONS && !(target & (pos.ep_square() - Up)))
                return moveList;

            b1 = pawnsNotOn7 & pawn_attacks_bb(Them, pos.ep_square());

            assert(b1);

            while (b1)
                *moveList++ = make<ENPASSANT>(pop_lsb(&b1), pos.ep_square());
        }
    }

    return moveList;
  }


<<<<<<< HEAD
  template<bool Checks>
  ExtMove* generate_moves(const Position& pos, ExtMove* moveList, Color us, PieceType pt,
                          Bitboard target) {
=======
  template<Color Us, PieceType Pt, bool Checks>
  ExtMove* generate_moves(const Position& pos, ExtMove* moveList, Bitboard target) {
>>>>>>> 15e190e9

    assert(pt != KING && pt != PAWN);

<<<<<<< HEAD
    const Square* pl = pos.squares(us, pt);
=======
    const Square* pl = pos.squares<Pt>(Us);
>>>>>>> 15e190e9

    for (Square from = *pl; from != SQ_NONE; from = *++pl)
    {
        // Avoid generating discovered checks twice
        if (Checks && (pos.blockers_for_king(~us) & from))
            continue;

        Bitboard b1 = (  (pos.attacks_from(us, pt, from) & pos.pieces())
                       | (pos.moves_from(us, pt, from) & ~pos.pieces())) & target;
        PieceType prom_pt = pos.promoted_piece_type(pt);
        Bitboard b2 = prom_pt && (!pos.promotion_limit(prom_pt) || pos.promotion_limit(prom_pt) > pos.count(us, prom_pt)) ? b1 : Bitboard(0);
        Bitboard b3 = pos.piece_demotion() && pos.is_promoted(from) ? b1 : Bitboard(0);

        if (Checks)
        {
            b1 &= pos.check_squares(pt);
            if (b2)
                b2 &= pos.check_squares(pos.promoted_piece_type(pt));
            if (b3)
                b3 &= pos.check_squares(type_of(pos.unpromoted_piece_on(from)));
        }

<<<<<<< HEAD
        // Restrict target squares considering promotion zone
        if (b2 | b3)
        {
            Bitboard promotion_zone = promotion_zone_bb(us, pos.promotion_rank(), pos.max_rank());
            if (pos.mandatory_piece_promotion())
                b1 &= (promotion_zone & from ? Bitboard(0) : ~promotion_zone) | (pos.piece_promotion_on_capture() ? ~pos.pieces() : Bitboard(0));
            // Exclude quiet promotions/demotions
            if (pos.piece_promotion_on_capture())
            {
                b2 &= pos.pieces();
                b3 &= pos.pieces();
            }
            // Consider promotions/demotions into promotion zone
            if (!(promotion_zone & from))
            {
                b2 &= promotion_zone;
                b3 &= promotion_zone;
            }
=======
            if (pos.blockers_for_king(~Us) & from)
                continue;
>>>>>>> 15e190e9
        }

        while (b1)
            moveList = make_move_and_gating<NORMAL>(pos, moveList, us, from, pop_lsb(&b1));

        // Shogi-style piece promotions
        while (b2)
            *moveList++ = make<PIECE_PROMOTION>(from, pop_lsb(&b2));

        // Piece demotions
        while (b3)
            *moveList++ = make<PIECE_DEMOTION>(from, pop_lsb(&b3));
    }

    return moveList;
  }


  template<Color Us, GenType Type>
  ExtMove* generate_all(const Position& pos, ExtMove* moveList) {
    constexpr bool Checks = Type == QUIET_CHECKS; // Reduce template instantations
    Bitboard target;

    switch (Type)
    {
        case CAPTURES:
            target =  pos.pieces(~Us);
            break;
        case QUIETS:
        case QUIET_CHECKS:
            target = ~pos.pieces();
            break;
        case EVASIONS:
        {
            if (pos.checkers() & pos.non_sliding_riders())
            {
                target = ~pos.pieces(Us);
                break;
            }
            Square checksq = lsb(pos.checkers());
            target = between_bb(pos.square<KING>(Us), checksq) | checksq;
            // Leaper attacks can not be blocked
            if (LeaperAttacks[~Us][type_of(pos.piece_on(checksq))][checksq] & pos.square<KING>(Us))
                target = square_bb(checksq);
            break;
        }
        case NON_EVASIONS:
            target = ~pos.pieces(Us);
            break;
        default:
            static_assert(true, "Unsupported type in generate_all()");
    }
    target &= pos.board_bb();

    moveList = generate_pawn_moves<Us, Type>(pos, moveList, target);
<<<<<<< HEAD
    for (PieceType pt : pos.piece_types())
        if (pt != PAWN && pt != KING)
            moveList = generate_moves<Checks>(pos, moveList, Us, pt, target);
    // generate drops
    if (pos.piece_drops() && Type != CAPTURES && pos.count_in_hand(Us, ALL_PIECES))
        for (PieceType pt : pos.piece_types())
            moveList = generate_drops<Us, Checks>(pos, moveList, pt, target & ~pos.pieces(~Us));

    if (Type != QUIET_CHECKS && Type != EVASIONS && pos.count<KING>(Us))
=======
    moveList = generate_moves<Us, KNIGHT, Checks>(pos, moveList, target);
    moveList = generate_moves<Us, BISHOP, Checks>(pos, moveList, target);
    moveList = generate_moves<Us,   ROOK, Checks>(pos, moveList, target);
    moveList = generate_moves<Us,  QUEEN, Checks>(pos, moveList, target);

    if (Type != QUIET_CHECKS && Type != EVASIONS)
>>>>>>> 15e190e9
    {
        Square ksq = pos.square<KING>(Us);
        Bitboard b = (  (pos.attacks_from(Us, KING, ksq) & pos.pieces())
                      | (pos.moves_from(Us, KING, ksq) & ~pos.pieces())) & target;
        while (b)
            moveList = make_move_and_gating<NORMAL>(pos, moveList, Us, ksq, pop_lsb(&b));

        // Passing move by king
        if (pos.pass())
            *moveList++ = make<SPECIAL>(ksq, ksq);

        if ((Type != CAPTURES) && pos.can_castle(Us & ANY_CASTLING))
            for(CastlingRights cr : { Us & KING_SIDE, Us & QUEEN_SIDE } )
                if (!pos.castling_impeded(cr) && pos.can_castle(cr))
                    moveList = make_move_and_gating<CASTLING>(pos, moveList, Us,ksq, pos.castling_rook_square(cr));
    }
    // Workaround for passing: Execute a non-move with any piece
    else if (pos.pass() && !pos.count<KING>(Us) && pos.pieces(Us))
        *moveList++ = make<SPECIAL>(lsb(pos.pieces(Us)), lsb(pos.pieces(Us)));

    // Castling with non-king piece
    if (!pos.count<KING>(Us) && Type != CAPTURES && pos.can_castle(Us & ANY_CASTLING))
    {
        Square from = make_square(FILE_E, pos.castling_rank(Us));
        for(CastlingRights cr : { Us & KING_SIDE, Us & QUEEN_SIDE } )
            if (!pos.castling_impeded(cr) && pos.can_castle(cr))
                moveList = make_move_and_gating<CASTLING>(pos, moveList, Us, from, pos.castling_rook_square(cr));
    }

    // Special moves
    if (pos.cambodian_moves() && pos.gates(Us))
    {
        if (Type != CAPTURES && Type != EVASIONS && (pos.pieces(Us, KING) & pos.gates(Us)))
        {
            Square from = pos.square<KING>(Us);
            Bitboard b = PseudoAttacks[WHITE][KNIGHT][from] & rank_bb(rank_of(from + (Us == WHITE ? NORTH : SOUTH)))
                        & target & ~pos.pieces();
            while (b)
                moveList = make_move_and_gating<SPECIAL>(pos, moveList, Us, from, pop_lsb(&b));
        }

        Bitboard b = pos.pieces(Us, FERS) & pos.gates(Us);
        while (b)
        {
            Square from = pop_lsb(&b);
            Square to = from + 2 * (Us == WHITE ? NORTH : SOUTH);
            if (is_ok(to) && (target & to))
                moveList = make_move_and_gating<SPECIAL>(pos, moveList, Us, from, to);
        }
    }

    return moveList;
  }

} // namespace


/// <CAPTURES>     Generates all pseudo-legal captures and queen promotions
/// <QUIETS>       Generates all pseudo-legal non-captures and underpromotions
/// <NON_EVASIONS> Generates all pseudo-legal captures and non-captures
///
/// Returns a pointer to the end of the move list.

template<GenType Type>
ExtMove* generate(const Position& pos, ExtMove* moveList) {

  static_assert(Type == CAPTURES || Type == QUIETS || Type == NON_EVASIONS, "Unsupported type in generate()");
  assert(!pos.checkers());

  Color us = pos.side_to_move();

  return us == WHITE ? generate_all<WHITE, Type>(pos, moveList)
                     : generate_all<BLACK, Type>(pos, moveList);
}

// Explicit template instantiations
template ExtMove* generate<CAPTURES>(const Position&, ExtMove*);
template ExtMove* generate<QUIETS>(const Position&, ExtMove*);
template ExtMove* generate<NON_EVASIONS>(const Position&, ExtMove*);


/// generate<QUIET_CHECKS> generates all pseudo-legal non-captures and knight
/// underpromotions that give check. Returns a pointer to the end of the move list.
template<>
ExtMove* generate<QUIET_CHECKS>(const Position& pos, ExtMove* moveList) {

  assert(!pos.checkers());

  Color us = pos.side_to_move();
  Bitboard dc = pos.blockers_for_king(~us) & pos.pieces(us) & ~pos.pieces(PAWN);

  while (dc)
  {
     Square from = pop_lsb(&dc);
     PieceType pt = type_of(pos.piece_on(from));

     Bitboard b = pos.moves_from(us, pt, from) & ~pos.pieces();

     if (pt == KING && pos.king_type() == KING)
         b &= ~attacks_bb<QUEEN>(pos.square<KING>(~us));

     while (b)
         moveList = make_move_and_gating<NORMAL>(pos, moveList, us, from, pop_lsb(&b));
  }

  return us == WHITE ? generate_all<WHITE, QUIET_CHECKS>(pos, moveList)
                     : generate_all<BLACK, QUIET_CHECKS>(pos, moveList);
}


/// generate<EVASIONS> generates all pseudo-legal check evasions when the side
/// to move is in check. Returns a pointer to the end of the move list.
template<>
ExtMove* generate<EVASIONS>(const Position& pos, ExtMove* moveList) {

  assert(pos.checkers());

  Color us = pos.side_to_move();
  Square ksq = pos.square<KING>(us);
  Bitboard sliderAttacks = 0;
  Bitboard sliders = pos.checkers();

  // Passing move by king in bikjang
  if (pos.bikjang() && pos.pass())
      *moveList++ = make<SPECIAL>(ksq, ksq);

  // Consider all evasion moves for special pieces
  if (sliders & pos.non_sliding_riders())
  {
      Bitboard target = pos.board_bb() & ~pos.pieces(us);
      Bitboard b = (  (pos.attacks_from(us, KING, ksq) & pos.pieces())
                    | (pos.moves_from(us, KING, ksq) & ~pos.pieces())) & target;
      while (b)
          moveList = make_move_and_gating<NORMAL>(pos, moveList, us, ksq, pop_lsb(&b));
      return us == WHITE ? generate_all<WHITE, EVASIONS>(pos, moveList)
                         : generate_all<BLACK, EVASIONS>(pos, moveList);
  }

  // Find all the squares attacked by slider checkers. We will remove them from
  // the king evasions in order to skip known illegal moves, which avoids any
  // useless legality checks later on.
  while (sliders)
  {
      Square checksq = pop_lsb(&sliders);
      sliderAttacks |=  attacks_bb(~us, type_of(pos.piece_on(checksq)), checksq, pos.pieces() ^ ksq);
  }

  // Generate evasions for king, capture and non capture moves
  Bitboard b = (  (pos.attacks_from(us, KING, ksq) & pos.pieces())
                | (pos.moves_from(us, KING, ksq) & ~pos.pieces())) & ~pos.pieces(us) & ~sliderAttacks;
  while (b)
      moveList = make_move_and_gating<NORMAL>(pos, moveList, us, ksq, pop_lsb(&b));

  if (more_than_one(pos.checkers()))
      return moveList; // Double check, only a king move can save the day

  // Generate blocking evasions or captures of the checking piece
  return us == WHITE ? generate_all<WHITE, EVASIONS>(pos, moveList)
                     : generate_all<BLACK, EVASIONS>(pos, moveList);
}


/// generate<LEGAL> generates all the legal moves in the given position

template<>
ExtMove* generate<LEGAL>(const Position& pos, ExtMove* moveList) {

  if (pos.is_immediate_game_end())
      return moveList;

  ExtMove* cur = moveList;

  moveList = pos.checkers() ? generate<EVASIONS    >(pos, moveList)
                            : generate<NON_EVASIONS>(pos, moveList);
  while (cur != moveList)
      if (!pos.legal(*cur))
          *cur = (--moveList)->move;
      else
          ++cur;

  return moveList;
}<|MERGE_RESOLUTION|>--- conflicted
+++ resolved
@@ -265,33 +265,23 @@
   }
 
 
-<<<<<<< HEAD
-  template<bool Checks>
-  ExtMove* generate_moves(const Position& pos, ExtMove* moveList, Color us, PieceType pt,
-                          Bitboard target) {
-=======
-  template<Color Us, PieceType Pt, bool Checks>
-  ExtMove* generate_moves(const Position& pos, ExtMove* moveList, Bitboard target) {
->>>>>>> 15e190e9
+  template<Color Us, bool Checks>
+  ExtMove* generate_moves(const Position& pos, ExtMove* moveList, PieceType pt, Bitboard target) {
 
     assert(pt != KING && pt != PAWN);
 
-<<<<<<< HEAD
-    const Square* pl = pos.squares(us, pt);
-=======
-    const Square* pl = pos.squares<Pt>(Us);
->>>>>>> 15e190e9
+    const Square* pl = pos.squares(Us, pt);
 
     for (Square from = *pl; from != SQ_NONE; from = *++pl)
     {
         // Avoid generating discovered checks twice
-        if (Checks && (pos.blockers_for_king(~us) & from))
+        if (Checks && (pos.blockers_for_king(~Us) & from))
             continue;
 
-        Bitboard b1 = (  (pos.attacks_from(us, pt, from) & pos.pieces())
-                       | (pos.moves_from(us, pt, from) & ~pos.pieces())) & target;
+        Bitboard b1 = (  (pos.attacks_from(Us, pt, from) & pos.pieces())
+                       | (pos.moves_from(Us, pt, from) & ~pos.pieces())) & target;
         PieceType prom_pt = pos.promoted_piece_type(pt);
-        Bitboard b2 = prom_pt && (!pos.promotion_limit(prom_pt) || pos.promotion_limit(prom_pt) > pos.count(us, prom_pt)) ? b1 : Bitboard(0);
+        Bitboard b2 = prom_pt && (!pos.promotion_limit(prom_pt) || pos.promotion_limit(prom_pt) > pos.count(Us, prom_pt)) ? b1 : Bitboard(0);
         Bitboard b3 = pos.piece_demotion() && pos.is_promoted(from) ? b1 : Bitboard(0);
 
         if (Checks)
@@ -303,11 +293,10 @@
                 b3 &= pos.check_squares(type_of(pos.unpromoted_piece_on(from)));
         }
 
-<<<<<<< HEAD
         // Restrict target squares considering promotion zone
         if (b2 | b3)
         {
-            Bitboard promotion_zone = promotion_zone_bb(us, pos.promotion_rank(), pos.max_rank());
+            Bitboard promotion_zone = promotion_zone_bb(Us, pos.promotion_rank(), pos.max_rank());
             if (pos.mandatory_piece_promotion())
                 b1 &= (promotion_zone & from ? Bitboard(0) : ~promotion_zone) | (pos.piece_promotion_on_capture() ? ~pos.pieces() : Bitboard(0));
             // Exclude quiet promotions/demotions
@@ -322,14 +311,10 @@
                 b2 &= promotion_zone;
                 b3 &= promotion_zone;
             }
-=======
-            if (pos.blockers_for_king(~Us) & from)
-                continue;
->>>>>>> 15e190e9
         }
 
         while (b1)
-            moveList = make_move_and_gating<NORMAL>(pos, moveList, us, from, pop_lsb(&b1));
+            moveList = make_move_and_gating<NORMAL>(pos, moveList, Us, from, pop_lsb(&b1));
 
         // Shogi-style piece promotions
         while (b2)
@@ -381,24 +366,15 @@
     target &= pos.board_bb();
 
     moveList = generate_pawn_moves<Us, Type>(pos, moveList, target);
-<<<<<<< HEAD
     for (PieceType pt : pos.piece_types())
         if (pt != PAWN && pt != KING)
-            moveList = generate_moves<Checks>(pos, moveList, Us, pt, target);
+            moveList = generate_moves<Us, Checks>(pos, moveList, pt, target);
     // generate drops
     if (pos.piece_drops() && Type != CAPTURES && pos.count_in_hand(Us, ALL_PIECES))
         for (PieceType pt : pos.piece_types())
             moveList = generate_drops<Us, Checks>(pos, moveList, pt, target & ~pos.pieces(~Us));
 
     if (Type != QUIET_CHECKS && Type != EVASIONS && pos.count<KING>(Us))
-=======
-    moveList = generate_moves<Us, KNIGHT, Checks>(pos, moveList, target);
-    moveList = generate_moves<Us, BISHOP, Checks>(pos, moveList, target);
-    moveList = generate_moves<Us,   ROOK, Checks>(pos, moveList, target);
-    moveList = generate_moves<Us,  QUEEN, Checks>(pos, moveList, target);
-
-    if (Type != QUIET_CHECKS && Type != EVASIONS)
->>>>>>> 15e190e9
     {
         Square ksq = pos.square<KING>(Us);
         Bitboard b = (  (pos.attacks_from(Us, KING, ksq) & pos.pieces())
