--- conflicted
+++ resolved
@@ -274,16 +274,11 @@
               break;
       }
 
-<<<<<<< HEAD
       else if ((idx = piece_to_char().find(token)) != string::npos || (idx = piece_to_char_synonyms().find(token)) != string::npos)
       {
           if (ss.peek() == '~')
               ss >> token;
           put_piece(Piece(idx), sq, token == '~');
-=======
-      else if ((idx = PieceToChar.find(token)) != string::npos) {
-          put_piece(Piece(idx), sq);
->>>>>>> 288a6044
           ++sq;
       }
       // Promoted shogi pieces
@@ -1375,9 +1370,17 @@
   }
 
   // Move the piece. The tricky Chess960 castling is handled earlier
-<<<<<<< HEAD
   if (type_of(m) == DROP)
   {
+      if (Eval::useNNUE)
+      {
+          // Add drop piece
+          dp.piece[dp.dirty_num] = pc;
+          dp.from[dp.dirty_num] = SQ_NONE;
+          dp.to[dp.dirty_num] = to;
+          dp.dirty_num++;
+      }
+
       drop_piece(make_piece(us, in_hand_piece_type(m)), pc, to);
       st->materialKey ^= Zobrist::psq[pc][pieceCount[pc]-1];
       if (type_of(pc) != PAWN)
@@ -1402,8 +1405,6 @@
       }
   }
   else if (type_of(m) != CASTLING)
-=======
-  if (type_of(m) != CASTLING)
   {
       if (Eval::useNNUE)
       {
@@ -1412,7 +1413,6 @@
           dp.to[0] = to;
       }
 
->>>>>>> 288a6044
       move_piece(from, to);
   }
 
@@ -1471,6 +1471,16 @@
       remove_piece(to);
       put_piece(promotion, to, true, pc);
 
+      if (Eval::useNNUE)
+      {
+          // Promoting piece to SQ_NONE, promoted piece from SQ_NONE
+          dp.to[0] = SQ_NONE;
+          dp.piece[dp.dirty_num] = promotion;
+          dp.from[dp.dirty_num] = SQ_NONE;
+          dp.to[dp.dirty_num] = to;
+          dp.dirty_num++;
+      }
+
       // Update hash keys
       k ^= Zobrist::psq[pc][to] ^ Zobrist::psq[promotion][to];
       st->materialKey ^=  Zobrist::psq[promotion][pieceCount[promotion]-1]
@@ -1486,6 +1496,16 @@
       remove_piece(to);
       put_piece(demotion, to);
 
+      if (Eval::useNNUE)
+      {
+          // Demoting piece to SQ_NONE, demoted piece from SQ_NONE
+          dp.to[0] = SQ_NONE;
+          dp.piece[dp.dirty_num] = demotion;
+          dp.from[dp.dirty_num] = SQ_NONE;
+          dp.to[dp.dirty_num] = to;
+          dp.dirty_num++;
+      }
+
       // Update hash keys
       k ^= Zobrist::psq[pc][to] ^ Zobrist::psq[demotion][to];
       st->materialKey ^=  Zobrist::psq[demotion][pieceCount[demotion]-1]
@@ -1503,8 +1523,19 @@
   {
       Square gate = gating_square(m);
       Piece gating_piece = make_piece(us, gating_type(m));
+
       put_piece(gating_piece, gate);
       remove_from_hand(gating_piece);
+
+      if (Eval::useNNUE)
+      {
+          // Add gating piece
+          dp.piece[dp.dirty_num] = gating_piece;
+          dp.from[dp.dirty_num] = SQ_NONE;
+          dp.to[dp.dirty_num] = gate;
+          dp.dirty_num++;
+      }
+
       st->gatesBB[us] ^= gate;
       k ^= Zobrist::psq[gating_piece][gate];
       st->materialKey ^= Zobrist::psq[gating_piece][pieceCount[gating_piece]];
@@ -1685,21 +1716,22 @@
   to = make_square(kingSide ? castling_kingside_file() : castling_queenside_file(), castling_rank(us));
   rto = to + (kingSide ? WEST : EAST);
 
+  Piece castlingKingPiece = piece_on(Do ? from : to);
+  Piece castlingRookPiece = piece_on(Do ? rfrom : rto);
+
   if (Do && Eval::useNNUE)
   {
       auto& dp = st->dirtyPiece;
-      dp.piece[0] = make_piece(us, KING);
+      dp.piece[0] = castlingKingPiece;
       dp.from[0] = from;
       dp.to[0] = to;
-      dp.piece[1] = make_piece(us, ROOK);
+      dp.piece[1] = castlingRookPiece;
       dp.from[1] = rfrom;
       dp.to[1] = rto;
       dp.dirty_num = 2;
   }
 
   // Remove both pieces first since squares could overlap in Chess960
-  Piece castlingKingPiece = piece_on(Do ? from : to);
-  Piece castlingRookPiece = piece_on(Do ? rfrom : rto);
   remove_piece(Do ? from : to);
   remove_piece(Do ? rfrom : rto);
   board[Do ? from : to] = board[Do ? rfrom : rto] = NO_PIECE; // Since remove_piece doesn't do it for us
