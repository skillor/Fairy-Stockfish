/*
  Stockfish, a UCI chess playing engine derived from Glaurung 2.1
  Copyright (C) 2004-2008 Tord Romstad (Glaurung author)
  Copyright (C) 2008-2015 Marco Costalba, Joona Kiiski, Tord Romstad
  Copyright (C) 2015-2020 Marco Costalba, Joona Kiiski, Gary Linscott, Tord Romstad

  Stockfish is free software: you can redistribute it and/or modify
  it under the terms of the GNU General Public License as published by
  the Free Software Foundation, either version 3 of the License, or
  (at your option) any later version.

  Stockfish is distributed in the hope that it will be useful,
  but WITHOUT ANY WARRANTY; without even the implied warranty of
  MERCHANTABILITY or FITNESS FOR A PARTICULAR PURPOSE.  See the
  GNU General Public License for more details.

  You should have received a copy of the GNU General Public License
  along with this program.  If not, see <http://www.gnu.org/licenses/>.
*/

#include <algorithm>
#include <cassert>
#include <cstddef> // For offsetof()
#include <cstring> // For std::memset, std::memcmp
#include <iomanip>
#include <sstream>

#include "bitboard.h"
#include "misc.h"
#include "movegen.h"
#include "position.h"
#include "thread.h"
#include "tt.h"
#include "uci.h"
#include "syzygy/tbprobe.h"

using std::string;

namespace Zobrist {

  Key psq[PIECE_NB][SQUARE_NB];
  Key enpassant[FILE_NB];
  Key castling[CASTLING_RIGHT_NB];
  Key side, noPawns;
  Key inHand[PIECE_NB][SQUARE_NB];
  Key checks[COLOR_NB][CHECKS_NB];
}


/// operator<<(Position) returns an ASCII representation of the position

std::ostream& operator<<(std::ostream& os, const Position& pos) {

  os << "\n ";
  for (File f = FILE_A; f <= pos.max_file(); ++f)
      os << "+---";
  os << "+\n";

  for (Rank r = pos.max_rank(); r >= RANK_1; --r)
  {
      for (File f = FILE_A; f <= pos.max_file(); ++f)
          if (pos.unpromoted_piece_on(make_square(f, r)))
              os << " |+" << pos.piece_to_char()[pos.unpromoted_piece_on(make_square(f, r))];
          else
              os << " | " << pos.piece_to_char()[pos.piece_on(make_square(f, r))];

      os << " |";
      if (r == pos.max_rank() || r == RANK_1)
      {
          Color c = r == RANK_1 ? WHITE : BLACK;
          if (c == pos.side_to_move())
              os << " *";
          else
              os << "  ";
          if (pos.piece_drops() || pos.seirawan_gating())
          {
              os << " [";
              for (PieceType pt = KING; pt >= PAWN; --pt)
                  os << std::string(pos.count_in_hand(c, pt), pos.piece_to_char()[make_piece(c, pt)]);
              os << "]";
          }
      }
      os << "\n ";
      for (File f = FILE_A; f <= pos.max_file(); ++f)
          os << "+---";
      os << "+\n";
  }

  os << "\nFen: " << pos.fen() << "\nSfen: " << pos.fen(true) << "\nKey: " << std::hex << std::uppercase
     << std::setfill('0') << std::setw(16) << pos.key()
     << std::setfill(' ') << std::dec << "\nCheckers: ";

  for (Bitboard b = pos.checkers(); b; )
      os << UCI::square(pos, pop_lsb(&b)) << " ";

  if (    int(Tablebases::MaxCardinality) >= popcount(pos.pieces())
      && Options["UCI_Variant"] == "chess"
      && !pos.can_castle(ANY_CASTLING))
  {
      StateInfo st;
      Position p;
      p.set(pos.variant(), pos.fen(), pos.is_chess960(), &st, pos.this_thread());
      Tablebases::ProbeState s1, s2;
      Tablebases::WDLScore wdl = Tablebases::probe_wdl(p, &s1);
      int dtz = Tablebases::probe_dtz(p, &s2);
      os << "\nTablebases WDL: " << std::setw(4) << wdl << " (" << s1 << ")"
         << "\nTablebases DTZ: " << std::setw(4) << dtz << " (" << s2 << ")";
  }

  return os;
}


// Marcel van Kervinck's cuckoo algorithm for fast detection of "upcoming repetition"
// situations. Description of the algorithm in the following paper:
// https://marcelk.net/2013-04-06/paper/upcoming-rep-v2.pdf

// First and second hash functions for indexing the cuckoo tables
#ifdef LARGEBOARDS
inline int H1(Key h) { return h & 0x7fff; }
inline int H2(Key h) { return (h >> 16) & 0x7fff; }
#else
inline int H1(Key h) { return h & 0x1fff; }
inline int H2(Key h) { return (h >> 16) & 0x1fff; }
#endif

// Cuckoo tables with Zobrist hashes of valid reversible moves, and the moves themselves
#ifdef LARGEBOARDS
Key cuckoo[65536];
Move cuckooMove[65536];
#else
Key cuckoo[8192];
Move cuckooMove[8192];
#endif


/// Position::init() initializes at startup the various arrays used to compute
/// hash keys.

void Position::init() {

  PRNG rng(1070372);

  for (Color c : {WHITE, BLACK})
      for (PieceType pt = PAWN; pt <= KING; ++pt)
          for (Square s = SQ_A1; s <= SQ_MAX; ++s)
              Zobrist::psq[make_piece(c, pt)][s] = rng.rand<Key>();

  for (File f = FILE_A; f <= FILE_MAX; ++f)
      Zobrist::enpassant[f] = rng.rand<Key>();

  for (int cr = NO_CASTLING; cr <= ANY_CASTLING; ++cr)
  {
      Zobrist::castling[cr] = 0;
      Bitboard b = cr;
      while (b)
      {
          Key k = Zobrist::castling[1ULL << pop_lsb(&b)];
          Zobrist::castling[cr] ^= k ? k : rng.rand<Key>();
      }
  }

  Zobrist::side = rng.rand<Key>();
  Zobrist::noPawns = rng.rand<Key>();

  for (Color c : {WHITE, BLACK})
      for (int n = 0; n < CHECKS_NB; ++n)
          Zobrist::checks[c][n] = rng.rand<Key>();

  for (Color c : {WHITE, BLACK})
      for (PieceType pt = PAWN; pt <= KING; ++pt)
          for (int n = 0; n < SQUARE_NB; ++n)
              Zobrist::inHand[make_piece(c, pt)][n] = rng.rand<Key>();

  // Prepare the cuckoo tables
  std::memset(cuckoo, 0, sizeof(cuckoo));
  std::memset(cuckooMove, 0, sizeof(cuckooMove));
  int count = 0;
  for (Color c : {WHITE, BLACK})
      for (PieceType pt = KNIGHT; pt <= QUEEN || pt == KING; pt != QUEEN ? ++pt : pt = KING)
      {
      Piece pc = make_piece(c, pt);
      for (Square s1 = SQ_A1; s1 <= SQ_MAX; ++s1)
          for (Square s2 = Square(s1 + 1); s2 <= SQ_MAX; ++s2)
              if (PseudoAttacks[WHITE][type_of(pc)][s1] & s2)
              {
                  Move move = make_move(s1, s2);
                  Key key = Zobrist::psq[pc][s1] ^ Zobrist::psq[pc][s2] ^ Zobrist::side;
                  int i = H1(key);
                  while (true)
                  {
                      std::swap(cuckoo[i], key);
                      std::swap(cuckooMove[i], move);
                      if (move == MOVE_NONE) // Arrived at empty slot?
                          break;
                      i = (i == H1(key)) ? H2(key) : H1(key); // Push victim to alternative slot
                  }
                  count++;
             }
      }
#ifdef LARGEBOARDS
  assert(count == 9344);
#else
  assert(count == 3668);
#endif
}


/// Position::set() initializes the position object with the given FEN string.
/// This function is not very robust - make sure that input FENs are correct,
/// this is assumed to be the responsibility of the GUI.

Position& Position::set(const Variant* v, const string& fenStr, bool isChess960, StateInfo* si, Thread* th, bool sfen) {
/*
   A FEN string defines a particular position using only the ASCII character set.

   A FEN string contains six fields separated by a space. The fields are:

   1) Piece placement (from white's perspective). Each rank is described, starting
      with rank 8 and ending with rank 1. Within each rank, the contents of each
      square are described from file A through file H. Following the Standard
      Algebraic Notation (SAN), each piece is identified by a single letter taken
      from the standard English names. White pieces are designated using upper-case
      letters ("PNBRQK") whilst Black uses lowercase ("pnbrqk"). Blank squares are
      noted using digits 1 through 8 (the number of blank squares), and "/"
      separates ranks.

   2) Active color. "w" means white moves next, "b" means black.

   3) Castling availability. If neither side can castle, this is "-". Otherwise,
      this has one or more letters: "K" (White can castle kingside), "Q" (White
      can castle queenside), "k" (Black can castle kingside), and/or "q" (Black
      can castle queenside).

   4) En passant target square (in algebraic notation). If there's no en passant
      target square, this is "-". If a pawn has just made a 2-square move, this
      is the position "behind" the pawn. This is recorded only if there is a pawn
      in position to make an en passant capture, and if there really is a pawn
      that might have advanced two squares.

   5) Halfmove clock. This is the number of halfmoves since the last pawn advance
      or capture. This is used to determine if a draw can be claimed under the
      fifty-move rule.

   6) Fullmove number. The number of the full move. It starts at 1, and is
      incremented after Black's move.
*/

  unsigned char col, row, token;
  size_t idx;
  std::istringstream ss(fenStr);

  std::memset(static_cast<void*>(this), 0, sizeof(Position));
  std::memset(static_cast<void*>(si), 0, sizeof(StateInfo));
  std::fill_n(&pieceList[0][0], sizeof(pieceList) / sizeof(Square), SQ_NONE);
  var = v;
  st = si;

  ss >> std::noskipws;

  Square sq = SQ_A1 + max_rank() * NORTH;

  // 1. Piece placement
  while ((ss >> token) && !isspace(token))
  {
      if (isdigit(token))
      {
#ifdef LARGEBOARDS
          if (isdigit(ss.peek()))
          {
              sq += 10 * (token - '0') * EAST;
              ss >> token;
          }
#endif
          sq += (token - '0') * EAST; // Advance the given number of files
      }

      else if (token == '/')
      {
          sq += 2 * SOUTH + (FILE_MAX - max_file()) * EAST;
          if (!is_ok(sq))
              break;
      }

      else if ((idx = piece_to_char().find(token)) != string::npos || (idx = piece_to_char_synonyms().find(token)) != string::npos)
      {
          if (ss.peek() == '~')
              ss >> token;
          put_piece(Piece(idx), sq, token == '~');
          ++sq;
      }
      // Promoted shogi pieces
      else if (token == '+')
      {
          ss >> token;
          idx = piece_to_char().find(token);
          put_piece(make_piece(color_of(Piece(idx)), promoted_piece_type(type_of(Piece(idx)))), sq, true, Piece(idx));
          ++sq;
      }
      // Stop before pieces in hand
      else if (token == '[')
          break;
  }
  // Pieces in hand
  if (!isspace(token))
      while ((ss >> token) && !isspace(token))
      {
          if (token == ']')
              continue;
          else if ((idx = piece_to_char().find(token)) != string::npos)
              add_to_hand(Piece(idx));
      }

  // 2. Active color
  ss >> token;
  sideToMove = (token == 'w' ? WHITE : BLACK);
  // Invert side to move for SFEN
  if (sfen)
      sideToMove = ~sideToMove;
  ss >> token;

  // 3-4. Skip parsing castling and en passant flags if not present
  st->epSquare = SQ_NONE;
  if (!isdigit(ss.peek()) && !sfen)
  {
      // 3. Castling availability. Compatible with 3 standards: Normal FEN standard,
      // Shredder-FEN that uses the letters of the columns on which the rooks began
      // the game instead of KQkq and also X-FEN standard that, in case of Chess960,
      // if an inner rook is associated with the castling right, the castling tag is
      // replaced by the file letter of the involved rook, as for the Shredder-FEN.
      while ((ss >> token) && !isspace(token))
      {
          Square rsq;
          Color c = islower(token) ? BLACK : WHITE;
          Piece rook = make_piece(c, castling_rook_piece());

          token = char(toupper(token));

          if (token == 'K')
              for (rsq = make_square(FILE_MAX, castling_rank(c)); piece_on(rsq) != rook; --rsq) {}

          else if (token == 'Q')
              for (rsq = make_square(FILE_A, castling_rank(c)); piece_on(rsq) != rook; ++rsq) {}

          else if (token >= 'A' && token <= 'A' + max_file())
              rsq = make_square(File(token - 'A'), castling_rank(c));

          else
              continue;

          // Set gates (and skip castling rights)
          if (gating())
          {
              st->gatesBB[c] |= rsq;
              if (token == 'K' || token == 'Q')
                  st->gatesBB[c] |= count<KING>(c) ? square<KING>(c) : make_square(FILE_E, castling_rank(c));
              // Do not set castling rights for gates unless there are no pieces in hand,
              // which means that the file is referring to a chess960 castling right.
              else if (!seirawan_gating() || count_in_hand(c, ALL_PIECES) || captures_to_hand())
                  continue;
          }

          if (castling_enabled())
              set_castling_right(c, rsq);
      }

      // Set castling rights for 960 gating variants
      if (gating() && castling_enabled())
          for (Color c : {WHITE, BLACK})
              if ((gates(c) & pieces(KING)) && !castling_rights(c) && (!seirawan_gating() || count_in_hand(c, ALL_PIECES) || captures_to_hand()))
              {
                  Bitboard castling_rooks = gates(c) & pieces(castling_rook_piece());
                  while (castling_rooks)
                      set_castling_right(c, pop_lsb(&castling_rooks));
              }

      // counting limit
      if (counting_rule() && isdigit(ss.peek()))
          ss >> st->countingLimit;

      // 4. En passant square. Ignore if no pawn capture is possible
      else if (   ((ss >> col) && (col >= 'a' && col <= 'a' + max_file()))
               && ((ss >> row) && (row >= '1' && row <= '1' + max_rank())))
      {
          st->epSquare = make_square(File(col - 'a'), Rank(row - '1'));

          if (   !(attackers_to(st->epSquare) & pieces(sideToMove, PAWN))
              || !(pieces(~sideToMove, PAWN) & (st->epSquare + pawn_push(~sideToMove))))
              st->epSquare = SQ_NONE;
      }
  }

  // Check counter for nCheck
  ss >> std::skipws >> token >> std::noskipws;

  if (check_counting())
  {
      if (ss.peek() == '+')
      {
          st->checksRemaining[WHITE] = CheckCount(std::max(token - '0', 0));
          ss >> token >> token;
          st->checksRemaining[BLACK] = CheckCount(std::max(token - '0', 0));
      }
      else
      {
          // If check count is not provided, assume that the next check wins
          st->checksRemaining[WHITE] = CheckCount(1);
          st->checksRemaining[BLACK] = CheckCount(1);
          ss.putback(token);
      }
  }
  else
      ss.putback(token);

  // 5-6. Halfmove clock and fullmove number
  if (sfen)
  {
      // Pieces in hand for SFEN
      int handCount = 1;
      while ((ss >> token) && !isspace(token))
      {
          if (token == '-')
              continue;
          else if (isdigit(token))
          {
              handCount = token - '0';
              while (isdigit(ss.peek()) && ss >> token)
                  handCount = 10 * handCount + (token - '0');
          }
          else if ((idx = piece_to_char().find(token)) != string::npos)
          {
              for (int i = 0; i < handCount; i++)
                  add_to_hand(Piece(idx));
              handCount = 1;
          }
      }
      // Move count is in ply for SFEN
      ss >> std::skipws >> gamePly;
      gamePly = std::max(gamePly - 1, 0);
  }
  else
  {
      ss >> std::skipws >> st->rule50 >> gamePly;

      // Convert from fullmove starting from 1 to gamePly starting from 0,
      // handle also common incorrect FEN with fullmove = 0.
      gamePly = std::max(2 * (gamePly - 1), 0) + (sideToMove == BLACK);
  }

  // counting rules
  if (st->countingLimit && st->rule50)
  {
      st->countingPly = st->rule50;
      st->rule50 = 0;
  }

  chess960 = isChess960 || v->chess960;
  thisThread = th;
  set_state(st);

  assert(pos_is_ok());

  return *this;
}


/// Position::set_castling_right() is a helper function used to set castling
/// rights given the corresponding color and the rook starting square.

void Position::set_castling_right(Color c, Square rfrom) {

  Square kfrom = count<KING>(c) ? square<KING>(c) : make_square(FILE_E, castling_rank(c));
  CastlingRights cr = c & (kfrom < rfrom ? KING_SIDE: QUEEN_SIDE);

  st->castlingRights |= cr;
  castlingRightsMask[kfrom] |= cr;
  castlingRightsMask[rfrom] |= cr;
  castlingRookSquare[cr] = rfrom;

  Square kto = make_square(cr & KING_SIDE ? castling_kingside_file() : castling_queenside_file(), castling_rank(c));
  Square rto = kto + (cr & KING_SIDE ? WEST : EAST);

  castlingPath[cr] =   (between_bb(rfrom, rto) | between_bb(kfrom, kto) | rto | kto)
                    & ~(square_bb(kfrom) | rfrom);
}


/// Position::set_check_info() sets king attacks to detect if a move gives check

void Position::set_check_info(StateInfo* si) const {

  si->blockersForKing[WHITE] = slider_blockers(pieces(BLACK), count<KING>(WHITE) ? square<KING>(WHITE) : SQ_NONE, si->pinners[BLACK], BLACK);
  si->blockersForKing[BLACK] = slider_blockers(pieces(WHITE), count<KING>(BLACK) ? square<KING>(BLACK) : SQ_NONE, si->pinners[WHITE], WHITE);

  Square ksq = count<KING>(~sideToMove) ? square<KING>(~sideToMove) : SQ_NONE;

  // For unused piece types, the check squares are left uninitialized
  for (PieceType pt : piece_types())
      si->checkSquares[pt] = ksq != SQ_NONE ? attacks_bb(~sideToMove, pt, ksq, pieces()) : Bitboard(0);
  si->checkSquares[KING]   = 0;
  si->shak = si->checkersBB & (byTypeBB[KNIGHT] | byTypeBB[ROOK] | byTypeBB[BERS]);
  si->bikjang = var->bikjangRule && ksq != SQ_NONE ? bool(attacks_bb(sideToMove, ROOK, ksq, pieces()) & pieces(sideToMove, KING)) : false;
}


/// Position::set_state() computes the hash keys of the position, and other
/// data that once computed is updated incrementally as moves are made.
/// The function is only used when a new position is set up, and to verify
/// the correctness of the StateInfo data when running in debug mode.

void Position::set_state(StateInfo* si) const {

  si->key = si->materialKey = 0;
  si->pawnKey = Zobrist::noPawns;
  si->nonPawnMaterial[WHITE] = si->nonPawnMaterial[BLACK] = VALUE_ZERO;
  si->checkersBB = count<KING>(sideToMove) ? attackers_to(square<KING>(sideToMove), ~sideToMove) : Bitboard(0);

  set_check_info(si);

  for (Bitboard b = pieces(); b; )
  {
      Square s = pop_lsb(&b);
      Piece pc = piece_on(s);
      si->key ^= Zobrist::psq[pc][s];

      if (type_of(pc) == PAWN)
          si->pawnKey ^= Zobrist::psq[pc][s];

      else if (type_of(pc) != KING)
          si->nonPawnMaterial[color_of(pc)] += PieceValue[MG][pc];
  }

  if (si->epSquare != SQ_NONE)
      si->key ^= Zobrist::enpassant[file_of(si->epSquare)];

  if (sideToMove == BLACK)
      si->key ^= Zobrist::side;

  si->key ^= Zobrist::castling[si->castlingRights];

  for (Color c : {WHITE, BLACK})
      for (PieceType pt = PAWN; pt <= KING; ++pt)
      {
          Piece pc = make_piece(c, pt);

          for (int cnt = 0; cnt < pieceCount[pc]; ++cnt)
              si->materialKey ^= Zobrist::psq[pc][cnt];

          if (piece_drops() || seirawan_gating())
              si->key ^= Zobrist::inHand[pc][pieceCountInHand[c][pt]];
      }

  if (check_counting())
      for (Color c : {WHITE, BLACK})
          si->key ^= Zobrist::checks[c][si->checksRemaining[c]];
}


/// Position::set() is an overload to initialize the position object with
/// the given endgame code string like "KBPKN". It is mainly a helper to
/// get the material key out of an endgame code.

Position& Position::set(const string& code, Color c, StateInfo* si) {

  assert(code[0] == 'K');

  string sides[] = { code.substr(code.find('K', 1)),      // Weak
                     code.substr(0, std::min(code.find('v'), code.find('K', 1))) }; // Strong

  assert(sides[0].length() > 0 && sides[0].length() < 8);
  assert(sides[1].length() > 0 && sides[1].length() < 8);

  std::transform(sides[c].begin(), sides[c].end(), sides[c].begin(), tolower);

  string n = std::to_string(FILE_NB);
  string fenStr =  n + "/" + sides[0] + char(FILE_NB - sides[0].length() + '0') + "/" + n + "/" + n + "/" + n + "/"
                 + n + "/" + sides[1] + char(FILE_NB - sides[1].length() + '0') + "/" + n + " w - - 0 10";

  return set(variants.find("fairy")->second, fenStr, false, si, nullptr);
}


/// Position::fen() returns a FEN representation of the position. In case of
/// Chess960 the Shredder-FEN notation is used. This is mainly a debugging function.

const string Position::fen(bool sfen, bool showPromoted, int countStarted, std::string holdings) const {

  int emptyCnt;
  std::ostringstream ss;

  for (Rank r = max_rank(); r >= RANK_1; --r)
  {
      for (File f = FILE_A; f <= max_file(); ++f)
      {
          for (emptyCnt = 0; f <= max_file() && empty(make_square(f, r)); ++f)
              ++emptyCnt;

          if (emptyCnt)
              ss << emptyCnt;

          if (f <= max_file())
          {
              if (unpromoted_piece_on(make_square(f, r)))
                  // Promoted shogi pieces, e.g., +r for dragon
                  ss << "+" << piece_to_char()[unpromoted_piece_on(make_square(f, r))];
              else
              {
                  ss << piece_to_char()[piece_on(make_square(f, r))];

                  // Set promoted pieces
                  if (((captures_to_hand() && !drop_loop()) || showPromoted) && is_promoted(make_square(f, r)))
                      ss << "~";
              }
          }
      }

      if (r > RANK_1)
          ss << '/';
  }

  // SFEN
  if (sfen)
  {
      ss << (sideToMove == WHITE ? " b " : " w ");
      for (Color c : {WHITE, BLACK})
          for (PieceType pt = KING; pt >= PAWN; --pt)
              if (pieceCountInHand[c][pt])
              {
                  if (pieceCountInHand[c][pt] > 1)
                      ss << pieceCountInHand[c][pt];
                  ss << piece_to_char()[make_piece(c, pt)];
              }
      if (!count_in_hand(WHITE, ALL_PIECES) && !count_in_hand(BLACK, ALL_PIECES))
          ss << '-';
      ss << " " << gamePly + 1;
      return ss.str();
  }

  // pieces in hand
  if (piece_drops() || seirawan_gating())
  {
      ss << '[';
      if (holdings != "-")
          ss << holdings;
      else
          for (Color c : {WHITE, BLACK})
              for (PieceType pt = KING; pt >= PAWN; --pt)
                  ss << std::string(pieceCountInHand[c][pt], piece_to_char()[make_piece(c, pt)]);
      ss << ']';
  }

  ss << (sideToMove == WHITE ? " w " : " b ");

  if (can_castle(WHITE_OO))
      ss << (chess960 ? char('A' + file_of(castling_rook_square(WHITE_OO ))) : 'K');

  if (can_castle(WHITE_OOO))
      ss << (chess960 ? char('A' + file_of(castling_rook_square(WHITE_OOO))) : 'Q');

  if (gating() && gates(WHITE) && (!seirawan_gating() || count_in_hand(WHITE, ALL_PIECES) || captures_to_hand()))
      for (File f = FILE_A; f <= max_file(); ++f)
          if (gates(WHITE) & file_bb(f))
              ss << char('A' + f);

  if (can_castle(BLACK_OO))
      ss << (chess960 ? char('a' + file_of(castling_rook_square(BLACK_OO ))) : 'k');

  if (can_castle(BLACK_OOO))
      ss << (chess960 ? char('a' + file_of(castling_rook_square(BLACK_OOO))) : 'q');

  if (gating() && gates(BLACK) && (!seirawan_gating() || count_in_hand(BLACK, ALL_PIECES) || captures_to_hand()))
      for (File f = FILE_A; f <= max_file(); ++f)
          if (gates(BLACK) & file_bb(f))
              ss << char('a' + f);

  if (!can_castle(ANY_CASTLING) && !(gating() && (gates(WHITE) | gates(BLACK))))
      ss << '-';

  // Counting limit or ep-square
  if (st->countingLimit)
      ss << " " << st->countingLimit << " ";
  else
      ss << (ep_square() == SQ_NONE ? " - " : " " + UCI::square(*this, ep_square()) + " ");

  // Check count
  if (check_counting())
      ss << st->checksRemaining[WHITE] << "+" << st->checksRemaining[BLACK] << " ";

  // Counting ply or 50-move rule counter
  if (st->countingLimit)
      ss << counting_ply(countStarted);
  else
      ss << st->rule50;

  ss << " " << 1 + (gamePly - (sideToMove == BLACK)) / 2;

  return ss.str();
}


/// Position::slider_blockers() returns a bitboard of all the pieces (both colors)
/// that are blocking attacks on the square 's' from 'sliders'. A piece blocks a
/// slider if removing that piece from the board would result in a position where
/// square 's' is attacked. For example, a king-attack blocking piece can be either
/// a pinned or a discovered check piece, according if its color is the opposite
/// or the same of the color of the slider.

Bitboard Position::slider_blockers(Bitboard sliders, Square s, Bitboard& pinners, Color c) const {

  Bitboard blockers = 0;
  pinners = 0;

  if (s == SQ_NONE || !sliders)
      return blockers;

  // Snipers are sliders that attack 's' when a piece and other snipers are removed
  Bitboard snipers = 0;

  for (PieceType pt : piece_types())
  {
      Bitboard b = sliders & (PseudoAttacks[~c][pt][s] ^ LeaperAttacks[~c][pt][s]) & pieces(c, pt);
      if (b)
      {
          // Consider asymmetrical moves (e.g., horse)
          if (AttackRiderTypes[pt] & ASYMMETRICAL_RIDERS)
          {
              Bitboard asymmetricals = PseudoAttacks[~c][pt][s] & pieces(c, pt);
              while (asymmetricals)
              {
                  Square s2 = pop_lsb(&asymmetricals);
                  if (!(attacks_from(c, pt, s2) & s))
                      snipers |= s2;
              }
          }
          else
              snipers |= b & ~attacks_bb(~c, pt, s, pieces());
      }
  }
  Bitboard occupancy = pieces() ^ snipers;

  while (snipers)
  {
    Square sniperSq = pop_lsb(&snipers);
    Bitboard b = between_bb(s, sniperSq, type_of(piece_on(sniperSq))) & occupancy;

    if (b && (!more_than_one(b) || ((AttackRiderTypes[type_of(piece_on(sniperSq))] & HOPPING_RIDERS) && popcount(b) == 2)))
    {
        // Janggi cannons block each other
        if ((pieces(JANGGI_CANNON) & sniperSq) && (pieces(JANGGI_CANNON) & b))
            b &= pieces(JANGGI_CANNON);
        blockers |= b;
        if (b & pieces(color_of(piece_on(s))))
            pinners |= sniperSq;
    }
  }
  return blockers;
}


/// Position::attackers_to() computes a bitboard of all pieces which attack a
/// given square. Slider attacks use the occupied bitboard to indicate occupancy.

Bitboard Position::attackers_to(Square s, Bitboard occupied, Color c, Bitboard janggiCannons) const {

  Bitboard b = 0;
  for (PieceType pt : piece_types())
      if (board_bb(c, pt) & s)
      {
          PieceType move_pt = pt == KING ? king_type() : pt;
          // Consider asymmetrical move of horse
          if (AttackRiderTypes[move_pt] & ASYMMETRICAL_RIDERS)
          {
              Bitboard horses = PseudoAttacks[~c][move_pt][s] & pieces(c, pt);
              while (horses)
              {
                  Square s2 = pop_lsb(&horses);
                  if (attacks_bb(c, move_pt, s2, occupied) & s)
                      b |= s2;
              }
          }
          else if (pt == JANGGI_CANNON)
              b |= attacks_bb(~c, move_pt, s, occupied) & attacks_bb(~c, move_pt, s, occupied & ~janggiCannons) & pieces(c, JANGGI_CANNON);
          else
              b |= attacks_bb(~c, move_pt, s, occupied) & pieces(c, pt);
      }

  // Consider special move of neang in cambodian chess
  if (cambodian_moves())
  {
      Square fers_sq = s + 2 * (c == WHITE ? SOUTH : NORTH);
      if (is_ok(fers_sq))
          b |= pieces(c, FERS) & gates(c) & fers_sq;
  }

  // Janggi palace moves
  if (diagonal_lines() & s)
  {
      Bitboard diags = 0;
      if (king_type() == WAZIR)
          diags |= attacks_bb(~c, FERS, s, occupied) & pieces(c, KING);
      diags |= attacks_bb(~c, FERS, s, occupied) & pieces(c, WAZIR);
      diags |= attacks_bb(~c, PAWN, s, occupied) & pieces(c, SOLDIER);
      diags |= attacks_bb(~c, BISHOP, s, occupied) & pieces(c, ROOK);
      // TODO: fix for longer diagonals
      diags |= attacks_bb(~c, ALFIL, s, occupied) & ~attacks_bb(~c, ELEPHANT, s, occupied & ~janggiCannons) & pieces(c, JANGGI_CANNON);
      b |= diags & diagonal_lines();
  }

  if (b & pieces(SOLDIER) && relative_rank(c, s, max_rank()) < var->soldierPromotionRank)
      b ^= b & pieces(SOLDIER) & ~PseudoAttacks[~c][SHOGI_PAWN][s];

  return b;
}


Bitboard Position::attackers_to(Square s, Bitboard occupied) const {
  return attackers_to(s, occupied, WHITE) | attackers_to(s, occupied, BLACK);
}


/// Position::legal() tests whether a pseudo-legal move is legal

bool Position::legal(Move m) const {

  assert(is_ok(m));
  assert(type_of(m) != DROP || piece_drops());

  Color us = sideToMove;
  Square from = from_sq(m);
  Square to = to_sq(m);

  assert(color_of(moved_piece(m)) == us);
  assert(!count<KING>(us) || piece_on(square<KING>(us)) == make_piece(us, KING));
  assert(board_bb() & to);

  // Illegal checks
  if ((!checking_permitted() || (sittuyin_promotion() && type_of(m) == PROMOTION) || (!drop_checks() && type_of(m) == DROP)) && gives_check(m))
      return false;

  // Illegal quiet moves
  if (must_capture() && !capture(m))
  {
      if (checkers())
      {
          for (const auto& mevasion : MoveList<EVASIONS>(*this))
              if (capture(mevasion) && legal(mevasion))
                  return false;
      }
      else
      {
          for (const auto& mcap : MoveList<CAPTURES>(*this))
              if (capture(mcap) && legal(mcap))
                  return false;
      }
  }

  // Illegal non-drop moves
  if (must_drop() && type_of(m) != DROP && count_in_hand(us, var->mustDropType))
  {
      if (checkers())
      {
          for (const auto& mevasion : MoveList<EVASIONS>(*this))
              if (type_of(mevasion) == DROP && legal(mevasion))
                  return false;
      }
      else
      {
          for (const auto& mquiet : MoveList<QUIETS>(*this))
              if (type_of(mquiet) == DROP && legal(mquiet))
                  return false;
      }
  }

  // Illegal drop move
  if (drop_opposite_colored_bishop() && type_of(m) == DROP)
  {
      if (type_of(moved_piece(m)) != BISHOP)
      {
          Bitboard remaining = drop_region(us, BISHOP) & ~pieces() & ~square_bb(to);
          // Are enough squares available to drop bishops on opposite colors?
          if (  (!( DarkSquares & pieces(us, BISHOP)) && ( DarkSquares & remaining))
              + (!(~DarkSquares & pieces(us, BISHOP)) && (~DarkSquares & remaining)) < count_in_hand(us, BISHOP))
              return false;
      }
      else
          // Drop resulting in same-colored bishops
          if ((DarkSquares & to ? DarkSquares : ~DarkSquares) & pieces(us, BISHOP))
              return false;
  }

  // No legal moves from target square
  if (immobility_illegal() && (type_of(m) == DROP || type_of(m) == NORMAL) && !(moves_bb(us, type_of(moved_piece(m)), to, 0) & board_bb()))
      return false;

  // Illegal king passing move
  if (pass_on_stalemate() && is_pass(m) && !checkers())
  {
      for (const auto& move : MoveList<NON_EVASIONS>(*this))
          if (!is_pass(move) && legal(move))
              return false;
  }

  // En passant captures are a tricky special case. Because they are rather
  // uncommon, we do it simply by testing whether the king is attacked after
  // the move is made.
  if (type_of(m) == ENPASSANT)
  {
      Square ksq = count<KING>(us) ? square<KING>(us) : SQ_NONE;
      Square capsq = to - pawn_push(us);
      Bitboard occupied = (pieces() ^ from ^ capsq) | to;

      assert(to == ep_square());
      assert(moved_piece(m) == make_piece(us, PAWN));
      assert(piece_on(capsq) == make_piece(~us, PAWN));
      assert(piece_on(to) == NO_PIECE);

      return !count<KING>(us) || !(attackers_to(ksq, occupied, ~us) & occupied);
  }

  // Castling moves generation does not check if the castling path is clear of
  // enemy attacks, it is delayed at a later time: now!
  if (type_of(m) == CASTLING)
  {
      // Non-royal pieces can not be impeded from castling
      if (type_of(piece_on(from)) != KING)
          return true;

      // After castling, the rook and king final positions are the same in
      // Chess960 as they would be in standard chess.
      to = make_square(to > from ? castling_kingside_file() : castling_queenside_file(), castling_rank(us));
      Direction step = to > from ? WEST : EAST;

      for (Square s = to; s != from; s += step)
          if (attackers_to(s, ~us))
              return false;

      // In case of Chess960, verify that when moving the castling rook we do
      // not discover some hidden checker.
      // For instance an enemy queen in SQ_A1 when castling rook is in SQ_B1.
      return   !chess960
            || !(attackers_to(to, pieces() ^ to_sq(m), ~us));
  }

  Bitboard occupied = (type_of(m) != DROP ? pieces() ^ from : pieces()) | to;

  // Flying general rule and bikjang
  // In case of bikjang passing is always allowed, even when in check
  if (st->bikjang && is_pass(m))
      return true;
  if ((var->flyingGeneral && count<KING>(us)) || st->bikjang)
  {
      Square s = type_of(moved_piece(m)) == KING ? to : square<KING>(us);
      if (attacks_bb(~us, ROOK, s, occupied) & pieces(~us, KING) & ~square_bb(to))
          return false;
  }

  // Makpong rule
  if (var->makpongRule && checkers() && type_of(moved_piece(m)) == KING && (checkers() ^ to))
      return false;

  // If the moving piece is a king, check whether the destination
  // square is attacked by the opponent. Castling moves are checked
  // for legality during move generation.
  if (type_of(moved_piece(m)) == KING)
      return type_of(m) == CASTLING || !attackers_to(to, occupied, ~us);

  Bitboard janggiCannons = pieces(JANGGI_CANNON);
  if (type_of(moved_piece(m)) == JANGGI_CANNON)
      janggiCannons = (type_of(m) == DROP ? janggiCannons : janggiCannons ^ from) | to;
  else if (janggiCannons & to)
      janggiCannons ^= to;

  // A non-king move is legal if the king is not under attack after the move.
  return !count<KING>(us) || !(attackers_to(square<KING>(us), occupied, ~us, janggiCannons) & ~SquareBB[to]);
}


/// Position::pseudo_legal() takes a random move and tests whether the move is
/// pseudo legal. It is used to validate moves from TT that can be corrupted
/// due to SMP concurrent access or hash position key aliasing.

bool Position::pseudo_legal(const Move m) const {

  Color us = sideToMove;
  Square from = from_sq(m);
  Square to = to_sq(m);
  Piece pc = moved_piece(m);

  // Illegal moves to squares outside of board
  if (!(board_bb() & to))
      return false;

  // Use a fast check for piece drops
  if (type_of(m) == DROP)
      return   piece_drops()
            && pc != NO_PIECE
            && color_of(pc) == us
            && count_in_hand(us, in_hand_piece_type(m))
            && (drop_region(us, type_of(pc)) & ~pieces() & to)
            && (   type_of(pc) == in_hand_piece_type(m)
                || (drop_promoted() && type_of(pc) == promoted_piece_type(in_hand_piece_type(m))));

  // Use a slower but simpler function for uncommon cases
  if (type_of(m) != NORMAL || is_gating(m))
      return MoveList<LEGAL>(*this).contains(m);

  // Handle the case where a mandatory piece promotion/demotion is not taken
  if (    mandatory_piece_promotion()
      && (is_promoted(from) ? piece_demotion() : promoted_piece_type(type_of(pc)) != NO_PIECE_TYPE)
      && (promotion_zone_bb(us, promotion_rank(), max_rank()) & (SquareBB[from] | to))
      && (!piece_promotion_on_capture() || capture(m)))
      return false;

  // Is not a promotion, so promotion piece must be empty
  if (promotion_type(m) != NO_PIECE_TYPE)
      return false;

  // If the 'from' square is not occupied by a piece belonging to the side to
  // move, the move is obviously not legal.
  if (pc == NO_PIECE || color_of(pc) != us)
      return false;

  // The destination square cannot be occupied by a friendly piece
  if (pieces(us) & to)
      return false;

  // Handle the special case of a pawn move
  if (type_of(pc) == PAWN)
  {
      // We have already handled promotion moves, so destination
      // cannot be on the 8th/1st rank.
      if (mandatory_pawn_promotion() && rank_of(to) == relative_rank(us, promotion_rank(), max_rank()))
          return false;

      if (   !(attacks_from<PAWN>(from, us) & pieces(~us) & to) // Not a capture
          && !((from + pawn_push(us) == to) && empty(to))       // Not a single push
          && !(   (from + 2 * pawn_push(us) == to)              // Not a double push
               && (rank_of(from) == relative_rank(us, double_step_rank(), max_rank())
                   || (first_rank_double_steps() && rank_of(from) == relative_rank(us, RANK_1, max_rank())))
               && empty(to)
               && empty(to - pawn_push(us))
               && double_step_enabled()))
          return false;
  }
  else if (!((capture(m) ? attacks_from(us, type_of(pc), from) : moves_from(us, type_of(pc), from)) & to))
      return false;

  // Janggi cannon
  if (type_of(pc) == JANGGI_CANNON && (pieces(JANGGI_CANNON) & (between_bb(from, to) | to)))
       return false;

  // Evasions generator already takes care to avoid some kind of illegal moves
  // and legal() relies on this. We therefore have to take care that the same
  // kind of moves are filtered out here.
  if (checkers() & ~(pieces(CANNON, BANNER) | pieces(HORSE, ELEPHANT) | pieces(JANGGI_CANNON, JANGGI_ELEPHANT)))
  {
      if (type_of(pc) != KING)
      {
          // Double check? In this case a king move is required
          if (more_than_one(checkers()))
              return false;

          // Our move must be a blocking evasion or a capture of the checking piece
          Square checksq = lsb(checkers());
          if (  !((between_bb(checksq, square<KING>(us)) | checkers()) & to)
              || ((LeaperAttacks[~us][type_of(piece_on(checksq))][checksq] & square<KING>(us)) && !(checkers() & to)))
              return false;
      }
      // In case of king moves under check we have to remove king so as to catch
      // invalid moves like b1a1 when opposite queen is on c1.
      else if (attackers_to(to, pieces() ^ from, ~us))
          return false;
  }

  return true;
}


/// Position::gives_check() tests whether a pseudo-legal move gives a check

bool Position::gives_check(Move m) const {

  assert(is_ok(m));
  assert(color_of(moved_piece(m)) == sideToMove);

  Square from = from_sq(m);
  Square to = to_sq(m);

  // No check possible without king
  if (!count<KING>(~sideToMove))
      return false;

  // Is there a direct check?
  if (type_of(m) != PROMOTION && type_of(m) != PIECE_PROMOTION && type_of(m) != PIECE_DEMOTION)
  {
      PieceType pt = type_of(moved_piece(m));
      if (AttackRiderTypes[pt] & (HOPPING_RIDERS | ASYMMETRICAL_RIDERS))
      {
          Bitboard occupied = (type_of(m) != DROP ? pieces() ^ from : pieces()) | to;
          if (attacks_bb(sideToMove, pt, to, occupied) & square<KING>(~sideToMove))
              return true;
      }
      else if (check_squares(pt) & to)
          return true;
  }

  Bitboard janggiCannons = pieces(JANGGI_CANNON);
  if (type_of(moved_piece(m)) == JANGGI_CANNON)
      janggiCannons = (type_of(m) == DROP ? janggiCannons : janggiCannons ^ from) | to;
  else if (janggiCannons & to)
      janggiCannons ^= to;

  // Is there a discovered check?
  if (  ((type_of(m) != DROP && (blockers_for_king(~sideToMove) & from)) || pieces(sideToMove, CANNON, BANNER)
          || pieces(HORSE, ELEPHANT) || pieces(JANGGI_CANNON, JANGGI_ELEPHANT))
      && attackers_to(square<KING>(~sideToMove), (type_of(m) == DROP ? pieces() : pieces() ^ from) | to, sideToMove, janggiCannons))
      return true;

  // Is there a check by gated pieces?
  if (    is_gating(m)
      && attacks_bb(sideToMove, gating_type(m), gating_square(m), (pieces() ^ from) | to) & square<KING>(~sideToMove))
      return true;

  // Is there a check by special diagonal moves?
  if (more_than_one(diagonal_lines() & (to | square<KING>(~sideToMove))))
  {
      PieceType pt = type_of(moved_piece(m));
      PieceType diagType = pt == WAZIR ? FERS : pt == SOLDIER ? PAWN : pt == ROOK ? BISHOP : NO_PIECE_TYPE;
      Bitboard occupied = type_of(m) == DROP ? pieces() : pieces() ^ from;
      if (diagType && (attacks_bb(sideToMove, diagType, to, occupied) & square<KING>(~sideToMove)))
          return true;
      // TODO: fix for longer diagonals
      else if (pt == JANGGI_CANNON && (attacks_bb(sideToMove, ALFIL, to, occupied) & ~attacks_bb(sideToMove, ELEPHANT, to, occupied) & square<KING>(~sideToMove)))
          return true;
  }

  switch (type_of(m))
  {
  case NORMAL:
  case DROP:
  case SPECIAL:
      return false;

  case PROMOTION:
      return attacks_bb(sideToMove, promotion_type(m), to, pieces() ^ from) & square<KING>(~sideToMove);

  case PIECE_PROMOTION:
      return attacks_bb(sideToMove, promoted_piece_type(type_of(moved_piece(m))), to, pieces() ^ from) & square<KING>(~sideToMove);

  case PIECE_DEMOTION:
      return attacks_bb(sideToMove, type_of(unpromoted_piece_on(from)), to, pieces() ^ from) & square<KING>(~sideToMove);

  // En passant capture with check? We have already handled the case
  // of direct checks and ordinary discovered check, so the only case we
  // need to handle is the unusual case of a discovered check through
  // the captured pawn.
  case ENPASSANT:
  {
      Square capsq = make_square(file_of(to), rank_of(from));
      Bitboard b = (pieces() ^ from ^ capsq) | to;

      return attackers_to(square<KING>(~sideToMove), b) & pieces(sideToMove) & b;
  }
  case CASTLING:
  {
      Square kfrom = from;
<<<<<<< HEAD
      Square rfrom = to; // Castling is encoded as 'King captures the rook'
      Square kto = make_square(rfrom > kfrom ? castling_kingside_file() : castling_queenside_file(), castling_rank(sideToMove));
      Square rto = kto + (rfrom > kfrom ? WEST : EAST);
=======
      Square rfrom = to; // Castling is encoded as 'king captures the rook'
      Square kto = relative_square(sideToMove, rfrom > kfrom ? SQ_G1 : SQ_C1);
      Square rto = relative_square(sideToMove, rfrom > kfrom ? SQ_F1 : SQ_D1);
>>>>>>> 209e9420

      return   (PseudoAttacks[sideToMove][type_of(piece_on(rfrom))][rto] & square<KING>(~sideToMove))
            && (attacks_bb(sideToMove, type_of(piece_on(rfrom)), rto, (pieces() ^ kfrom ^ rfrom) | rto | kto) & square<KING>(~sideToMove));
  }
  default:
      assert(false);
      return false;
  }
}


/// Position::do_move() makes a move, and saves all information necessary
/// to a StateInfo object. The move is assumed to be legal. Pseudo-legal
/// moves should be filtered out before this function is called.

void Position::do_move(Move m, StateInfo& newSt, bool givesCheck) {

  assert(is_ok(m));
  assert(&newSt != st);

  thisThread->nodes.fetch_add(1, std::memory_order_relaxed);
  Key k = st->key ^ Zobrist::side;

  // Copy some fields of the old state to our new StateInfo object except the
  // ones which are going to be recalculated from scratch anyway and then switch
  // our state pointer to point to the new (ready to be updated) state.
  std::memcpy(static_cast<void*>(&newSt), static_cast<void*>(st), offsetof(StateInfo, key));
  newSt.previous = st;
  st = &newSt;

  // Increment ply counters. In particular, rule50 will be reset to zero later on
  // in case of a capture or a pawn move.
  ++gamePly;
  ++st->rule50;
  ++st->pliesFromNull;
  if (st->countingLimit)
      ++st->countingPly;

  Color us = sideToMove;
  Color them = ~us;
  Square from = from_sq(m);
  Square to = to_sq(m);
  Piece pc = moved_piece(m);
  Piece captured = type_of(m) == ENPASSANT ? make_piece(them, PAWN) : piece_on(to);
  if (to == from)
  {
      assert((type_of(m) == PROMOTION && sittuyin_promotion()) || (is_pass(m) && pass()));
      captured = NO_PIECE;
  }
  st->capturedpromoted = is_promoted(to);
  st->unpromotedCapturedPiece = captured ? unpromoted_piece_on(to) : NO_PIECE;
  st->pass = is_pass(m);

  assert(color_of(pc) == us);
  assert(captured == NO_PIECE || color_of(captured) == (type_of(m) != CASTLING ? them : us));
  assert(type_of(captured) != KING);

  if (check_counting() && givesCheck)
      k ^= Zobrist::checks[us][st->checksRemaining[us]] ^ Zobrist::checks[us][--(st->checksRemaining[us])];

  if (type_of(m) == CASTLING)
  {
      assert(type_of(pc) != NO_PIECE_TYPE);
      assert(captured == make_piece(us, castling_rook_piece()));

      Square rfrom, rto;
      do_castling<true>(us, from, to, rfrom, rto);

      k ^= Zobrist::psq[captured][rfrom] ^ Zobrist::psq[captured][rto];
      captured = NO_PIECE;
  }

  if (captured)
  {
      Square capsq = to;

      // If the captured piece is a pawn, update pawn hash key, otherwise
      // update non-pawn material.
      if (type_of(captured) == PAWN)
      {
          if (type_of(m) == ENPASSANT)
          {
              capsq -= pawn_push(us);

              assert(pc == make_piece(us, PAWN));
              assert(to == st->epSquare);
              assert(relative_rank(~us, to, max_rank()) == Rank(double_step_rank() + 1));
              assert(piece_on(to) == NO_PIECE);
              assert(piece_on(capsq) == make_piece(them, PAWN));
          }

          st->pawnKey ^= Zobrist::psq[captured][capsq];
      }
      else
          st->nonPawnMaterial[them] -= PieceValue[MG][captured];

      // Update board and piece lists
      bool capturedPromoted = is_promoted(capsq);
      Piece unpromotedCaptured = unpromoted_piece_on(capsq);
      remove_piece(capsq);
      if (type_of(m) == ENPASSANT)
          board[capsq] = NO_PIECE;
      if (captures_to_hand())
      {
          Piece pieceToHand = !capturedPromoted || drop_loop() ? ~captured
                             : unpromotedCaptured ? ~unpromotedCaptured
                                                  : make_piece(~color_of(captured), PAWN);
          add_to_hand(pieceToHand);
          k ^=  Zobrist::inHand[pieceToHand][pieceCountInHand[color_of(pieceToHand)][type_of(pieceToHand)] - 1]
              ^ Zobrist::inHand[pieceToHand][pieceCountInHand[color_of(pieceToHand)][type_of(pieceToHand)]];
      }

      // Update material hash key and prefetch access to materialTable
      k ^= Zobrist::psq[captured][capsq];
      st->materialKey ^= Zobrist::psq[captured][pieceCount[captured]];
      prefetch(thisThread->materialTable[st->materialKey]);

      // Reset rule 50 counter
      st->rule50 = 0;
  }

  // Update hash key
  if (type_of(m) == DROP)
  {
      Piece pc_hand = make_piece(us, in_hand_piece_type(m));
      k ^=  Zobrist::psq[pc][to]
          ^ Zobrist::inHand[pc_hand][pieceCountInHand[color_of(pc_hand)][type_of(pc_hand)] - 1]
          ^ Zobrist::inHand[pc_hand][pieceCountInHand[color_of(pc_hand)][type_of(pc_hand)]];
  }
  else
      k ^= Zobrist::psq[pc][from] ^ Zobrist::psq[pc][to];

  // Reset en passant square
  if (st->epSquare != SQ_NONE)
  {
      k ^= Zobrist::enpassant[file_of(st->epSquare)];
      st->epSquare = SQ_NONE;
  }

  // Update castling rights if needed
  if (type_of(m) != DROP && st->castlingRights && (castlingRightsMask[from] | castlingRightsMask[to]))
  {
      int cr = castlingRightsMask[from] | castlingRightsMask[to];
      k ^= Zobrist::castling[st->castlingRights & cr];
      st->castlingRights &= ~cr;
  }

  // Flip enclosed pieces
  st->flippedPieces = 0;
  if (flip_enclosed_pieces() && !is_pass(m))
  {
      // Find end of rows to be flipped
      if (flip_enclosed_pieces() == REVERSI)
      {
          Bitboard b = attacks_bb(us, QUEEN, to, board_bb() & ~pieces(~us)) & ~PseudoAttacks[us][KING][to] & pieces(us);
          while(b)
              st->flippedPieces |= between_bb(to, pop_lsb(&b));
      }
      else
      {
          assert(flip_enclosed_pieces() == ATAXX);
          st->flippedPieces = PseudoAttacks[us][KING][to] & pieces(~us);
      }

      // Flip pieces
      Bitboard to_flip = st->flippedPieces;
      while(to_flip)
      {
          Square s = pop_lsb(&to_flip);
          Piece flipped = piece_on(s);
          Piece resulting = ~flipped;

          // remove opponent's piece
          remove_piece(s);
          k ^= Zobrist::psq[flipped][s];
          st->materialKey ^= Zobrist::psq[flipped][pieceCount[flipped]];
          st->nonPawnMaterial[them] -= PieceValue[MG][flipped];

          // add our piece
          put_piece(resulting, s);
          k ^= Zobrist::psq[resulting][s];
          st->materialKey ^= Zobrist::psq[resulting][pieceCount[resulting]-1];
          st->nonPawnMaterial[us] += PieceValue[MG][resulting];
      }
  }

  // Move the piece. The tricky Chess960 castling is handled earlier
  if (type_of(m) == DROP)
  {
      drop_piece(make_piece(us, in_hand_piece_type(m)), pc, to);
      st->materialKey ^= Zobrist::psq[pc][pieceCount[pc]-1];
      if (type_of(pc) != PAWN)
          st->nonPawnMaterial[us] += PieceValue[MG][pc];
      // Set castling rights for dropped king or rook
      if (castling_dropped_piece() && rank_of(to) == castling_rank(us))
      {
          if (type_of(pc) == KING && file_of(to) == FILE_E)
          {
              Bitboard castling_rooks =  pieces(us, castling_rook_piece())
                                       & rank_bb(castling_rank(us))
                                       & (file_bb(FILE_A) | file_bb(max_file()));
              while (castling_rooks)
                  set_castling_right(us, pop_lsb(&castling_rooks));
          }
          else if (type_of(pc) == castling_rook_piece())
          {
              if (   (file_of(to) == FILE_A || file_of(to) == max_file())
                  && piece_on(make_square(FILE_E, castling_rank(us))) == make_piece(us, KING))
                  set_castling_right(us, to);
          }
      }
  }
  else if (type_of(m) != CASTLING)
      move_piece(from, to);

  // If the moving piece is a pawn do some special extra work
  if (type_of(pc) == PAWN)
  {
      // Set en-passant square if the moved pawn can be captured
      if (   std::abs(int(to) - int(from)) == 2 * NORTH
          && relative_rank(us, rank_of(from), max_rank()) == double_step_rank()
          && (attacks_from<PAWN>(to - pawn_push(us), us) & pieces(them, PAWN)))
      {
          st->epSquare = to - pawn_push(us);
          k ^= Zobrist::enpassant[file_of(st->epSquare)];
      }

      else if (type_of(m) == PROMOTION || type_of(m) == PIECE_PROMOTION)
      {
          Piece promotion = make_piece(us, type_of(m) == PROMOTION ? promotion_type(m) : promoted_piece_type(PAWN));

          assert(relative_rank(us, to, max_rank()) >= promotion_rank() || sittuyin_promotion());
          assert(type_of(promotion) >= KNIGHT && type_of(promotion) < KING);

          remove_piece(to);
          put_piece(promotion, to, true, type_of(m) == PIECE_PROMOTION ? pc : NO_PIECE);

          // Update hash keys
          k ^= Zobrist::psq[pc][to] ^ Zobrist::psq[promotion][to];
          st->pawnKey ^= Zobrist::psq[pc][to];
          st->materialKey ^=  Zobrist::psq[promotion][pieceCount[promotion]-1]
                            ^ Zobrist::psq[pc][pieceCount[pc]];

          // Update material
          st->nonPawnMaterial[us] += PieceValue[MG][promotion];
      }

      // Update pawn hash key
      st->pawnKey ^= (type_of(m) != DROP ? Zobrist::psq[pc][from] : 0) ^ Zobrist::psq[pc][to];

      // Reset rule 50 draw counter
      st->rule50 = 0;
  }
  else if (type_of(m) == PIECE_PROMOTION)
  {
      Piece promotion = make_piece(us, promoted_piece_type(type_of(pc)));

      remove_piece(to);
      put_piece(promotion, to, true, pc);

      // Update hash keys
      k ^= Zobrist::psq[pc][to] ^ Zobrist::psq[promotion][to];
      st->materialKey ^=  Zobrist::psq[promotion][pieceCount[promotion]-1]
                        ^ Zobrist::psq[pc][pieceCount[pc]];

      // Update material
      st->nonPawnMaterial[us] += PieceValue[MG][promotion] - PieceValue[MG][pc];
  }
  else if (type_of(m) == PIECE_DEMOTION)
  {
      Piece demotion = unpromoted_piece_on(to);

      remove_piece(to);
      put_piece(demotion, to);

      // Update hash keys
      k ^= Zobrist::psq[pc][to] ^ Zobrist::psq[demotion][to];
      st->materialKey ^=  Zobrist::psq[demotion][pieceCount[demotion]-1]
                        ^ Zobrist::psq[pc][pieceCount[pc]];

      // Update material
      st->nonPawnMaterial[us] += PieceValue[MG][demotion] - PieceValue[MG][pc];
  }

  // Set capture piece
  st->capturedPiece = captured;

  // Add gating piece
  if (is_gating(m))
  {
      Square gate = gating_square(m);
      Piece gating_piece = make_piece(us, gating_type(m));
      put_piece(gating_piece, gate);
      remove_from_hand(gating_piece);
      st->gatesBB[us] ^= gate;
      k ^= Zobrist::psq[gating_piece][gate];
      st->materialKey ^= Zobrist::psq[gating_piece][pieceCount[gating_piece]];
      st->nonPawnMaterial[us] += PieceValue[MG][gating_piece];
  }

  // Remove gates
  if (gating())
  {
      if (is_ok(from) && (gates(us) & from))
          st->gatesBB[us] ^= from;
      if (type_of(m) == CASTLING && (gates(us) & to_sq(m)))
          st->gatesBB[us] ^= to_sq(m);
      if (gates(them) & to)
          st->gatesBB[them] ^= to;
      if (seirawan_gating() && !count_in_hand(us, ALL_PIECES) && !captures_to_hand())
          st->gatesBB[us] = 0;
  }

  // Update the key with the final value
  st->key = k;
  // Calculate checkers bitboard (if move gives check)
  st->checkersBB = givesCheck ? attackers_to(square<KING>(them), us) & pieces(us) : Bitboard(0);

  sideToMove = ~sideToMove;

  if (   counting_rule()
      && (!st->countingLimit || (captured && count<ALL_PIECES>(sideToMove) == 1))
      && counting_limit())
  {
      st->countingLimit = 2 * counting_limit();
      st->countingPly = counting_rule() == MAKRUK_COUNTING && count<ALL_PIECES>(sideToMove) == 1 ? 2 * count<ALL_PIECES>() : 0;
  }

  // Update king attacks used for fast check detection
  set_check_info(st);

  // Calculate the repetition info. It is the ply distance from the previous
  // occurrence of the same position, negative in the 3-fold case, or zero
  // if the position was not repeated.
  st->repetition = 0;
  int end = captures_to_hand() ? st->pliesFromNull : std::min(st->rule50, st->pliesFromNull);
  if (end >= 4)
  {
      StateInfo* stp = st->previous->previous;
      for (int i = 4; i <= end; i += 2)
      {
          stp = stp->previous->previous;
          if (stp->key == st->key)
          {
              st->repetition = stp->repetition ? -i : i;
              break;
          }
      }
  }

  assert(pos_is_ok());
}


/// Position::undo_move() unmakes a move. When it returns, the position should
/// be restored to exactly the same state as before the move was made.

void Position::undo_move(Move m) {

  assert(is_ok(m));

  sideToMove = ~sideToMove;

  Color us = sideToMove;
  Square from = from_sq(m);
  Square to = to_sq(m);
  Piece pc = piece_on(to);

  assert(type_of(m) == DROP || empty(from) || type_of(m) == CASTLING || is_gating(m)
         || (type_of(m) == PROMOTION && sittuyin_promotion())
         || (is_pass(m) && pass()));
  assert(type_of(st->capturedPiece) != KING);

  // Remove gated piece
  if (is_gating(m))
  {
      Piece gating_piece = make_piece(us, gating_type(m));
      remove_piece(gating_square(m));
      add_to_hand(gating_piece);
      st->gatesBB[us] |= gating_square(m);
  }

  if (type_of(m) == PROMOTION)
  {
      assert(relative_rank(us, to, max_rank()) >= promotion_rank() || sittuyin_promotion());
      assert(type_of(pc) == promotion_type(m));
      assert(type_of(pc) >= KNIGHT && type_of(pc) < KING);

      remove_piece(to);
      pc = make_piece(us, PAWN);
      put_piece(pc, to);
  }
  else if (type_of(m) == PIECE_PROMOTION)
  {
      Piece unpromotedPiece = unpromoted_piece_on(to);
      remove_piece(to);
      pc = unpromotedPiece;
      put_piece(pc, to);
  }
  else if (type_of(m) == PIECE_DEMOTION)
  {
      remove_piece(to);
      Piece unpromotedPc = pc;
      pc = make_piece(us, promoted_piece_type(type_of(pc)));
      put_piece(pc, to, true, unpromotedPc);
  }

  if (type_of(m) == CASTLING)
  {
      Square rfrom, rto;
      do_castling<false>(us, from, to, rfrom, rto);
  }
  else
  {
      if (type_of(m) == DROP)
          undrop_piece(make_piece(us, in_hand_piece_type(m)), to); // Remove the dropped piece
      else
          move_piece(to, from); // Put the piece back at the source square

      if (st->capturedPiece)
      {
          Square capsq = to;

          if (type_of(m) == ENPASSANT)
          {
              capsq -= pawn_push(us);

              assert(type_of(pc) == PAWN);
              assert(to == st->previous->epSquare);
              assert(relative_rank(~us, to, max_rank()) == Rank(double_step_rank() + 1));
              assert(piece_on(capsq) == NO_PIECE);
              assert(st->capturedPiece == make_piece(~us, PAWN));
          }

          put_piece(st->capturedPiece, capsq, st->capturedpromoted, st->unpromotedCapturedPiece); // Restore the captured piece
          if (captures_to_hand())
              remove_from_hand(!drop_loop() && st->capturedpromoted ? (st->unpromotedCapturedPiece ? ~st->unpromotedCapturedPiece
                                                                                                   : make_piece(~color_of(st->capturedPiece), PAWN))
                                                                    : ~st->capturedPiece);
      }
  }

  if (flip_enclosed_pieces())
  {
      // Flip pieces
      Bitboard to_flip = st->flippedPieces;
      while(to_flip)
      {
          Square s = pop_lsb(&to_flip);
          Piece resulting = ~piece_on(s);
          remove_piece(s);
          put_piece(resulting, s);
      }
  }

  // Finally point our state pointer back to the previous state
  st = st->previous;
  --gamePly;

  assert(pos_is_ok());
}


/// Position::do_castling() is a helper used to do/undo a castling move. This
/// is a bit tricky in Chess960 where from/to squares can overlap.
template<bool Do>
void Position::do_castling(Color us, Square from, Square& to, Square& rfrom, Square& rto) {

  bool kingSide = to > from;
  rfrom = to; // Castling is encoded as "king captures friendly rook"
  to = make_square(kingSide ? castling_kingside_file() : castling_queenside_file(), castling_rank(us));
  rto = to + (kingSide ? WEST : EAST);

  // Remove both pieces first since squares could overlap in Chess960
  Piece castlingKingPiece = piece_on(Do ? from : to);
  Piece castlingRookPiece = piece_on(Do ? rfrom : rto);
  remove_piece(Do ? from : to);
  remove_piece(Do ? rfrom : rto);
  board[Do ? from : to] = board[Do ? rfrom : rto] = NO_PIECE; // Since remove_piece doesn't do it for us
  put_piece(castlingKingPiece, Do ? to : from);
  put_piece(castlingRookPiece, Do ? rto : rfrom);
}


/// Position::do(undo)_null_move() is used to do(undo) a "null move": it flips
/// the side to move without executing any move on the board.

void Position::do_null_move(StateInfo& newSt) {

  assert(!checkers());
  assert(&newSt != st);

  std::memcpy(&newSt, st, sizeof(StateInfo));
  newSt.previous = st;
  st = &newSt;

  if (st->epSquare != SQ_NONE)
  {
      st->key ^= Zobrist::enpassant[file_of(st->epSquare)];
      st->epSquare = SQ_NONE;
  }

  st->key ^= Zobrist::side;
  prefetch(TT.first_entry(st->key));

  ++st->rule50;
  st->pliesFromNull = 0;

  sideToMove = ~sideToMove;

  set_check_info(st);

  st->repetition = 0;

  assert(pos_is_ok());
}

void Position::undo_null_move() {

  assert(!checkers());

  st = st->previous;
  sideToMove = ~sideToMove;
}


/// Position::key_after() computes the new hash key after the given move. Needed
/// for speculative prefetch. It doesn't recognize special moves like castling,
/// en-passant and promotions.

Key Position::key_after(Move m) const {

  Square from = from_sq(m);
  Square to = to_sq(m);
  Piece pc = moved_piece(m);
  Piece captured = piece_on(to);
  Key k = st->key ^ Zobrist::side;

  if (captured)
  {
      k ^= Zobrist::psq[captured][to];
      if (captures_to_hand())
      {
          Piece removeFromHand = !drop_loop() && is_promoted(to) ? make_piece(~color_of(captured), PAWN) : ~captured;
          k ^= Zobrist::inHand[removeFromHand][pieceCountInHand[color_of(removeFromHand)][type_of(removeFromHand)] + 1]
              ^ Zobrist::inHand[removeFromHand][pieceCountInHand[color_of(removeFromHand)][type_of(removeFromHand)]];
      }
  }
  if (type_of(m) == DROP)
  {
      Piece pc_hand = make_piece(sideToMove, in_hand_piece_type(m));
      return k ^ Zobrist::psq[pc][to] ^ Zobrist::inHand[pc_hand][pieceCountInHand[color_of(pc_hand)][type_of(pc_hand)]]
            ^ Zobrist::inHand[pc_hand][pieceCountInHand[color_of(pc_hand)][type_of(pc_hand)] - 1];
  }

  return k ^ Zobrist::psq[pc][to] ^ Zobrist::psq[pc][from];
}


/// Position::see_ge (Static Exchange Evaluation Greater or Equal) tests if the
/// SEE value of move is greater or equal to the given threshold. We'll use an
/// algorithm similar to alpha-beta pruning with a null window.

bool Position::see_ge(Move m, Value threshold) const {

  assert(is_ok(m));

  // Only deal with normal moves, assume others pass a simple see
  if (type_of(m) != NORMAL && type_of(m) != DROP && type_of(m) != PIECE_PROMOTION)
      return VALUE_ZERO >= threshold;

  Square from = from_sq(m), to = to_sq(m);
  // nCheck
  if (check_counting() && color_of(moved_piece(m)) == sideToMove && gives_check(m))
      return true;

  // Extinction
  if (   extinction_value() != VALUE_NONE
      && piece_on(to)
      && (   (   extinction_piece_types().find(type_of(piece_on(to))) != extinction_piece_types().end()
              && pieceCount[piece_on(to)] == extinction_piece_count() + 1)
          || (   extinction_piece_types().find(ALL_PIECES) != extinction_piece_types().end()
              && count<ALL_PIECES>(~sideToMove) == extinction_piece_count() + 1)))
      return extinction_value() < VALUE_ZERO;

  if (must_capture() || count<CLOBBER_PIECE>() == count<ALL_PIECES>())
      return VALUE_ZERO >= threshold;

  int swap = PieceValue[MG][piece_on(to)] - threshold;
  if (swap < 0)
      return false;

  swap = PieceValue[MG][moved_piece(m)] - swap;
  if (swap <= 0)
      return true;

  Bitboard occupied = (type_of(m) != DROP ? pieces() ^ from : pieces()) ^ to;
  Color stm = color_of(moved_piece(m));
  Bitboard attackers = attackers_to(to, occupied);
  Bitboard stmAttackers, bb;
  int res = 1;

  // Flying general rule
  if (var->flyingGeneral)
  {
      if (attackers & pieces(stm, KING))
          attackers |= attacks_bb(stm, ROOK, to, occupied & ~pieces(ROOK)) & pieces(~stm, KING);
      if (attackers & pieces(~stm, KING))
          attackers |= attacks_bb(~stm, ROOK, to, occupied & ~pieces(ROOK)) & pieces(stm, KING);
  }

  // Janggi cannons can not capture each other
  if (type_of(moved_piece(m)) == JANGGI_CANNON && !(attackers & pieces(~stm) & ~pieces(JANGGI_CANNON)))
      attackers &= ~pieces(~stm, JANGGI_CANNON);

  while (true)
  {
      stm = ~stm;
      attackers &= occupied;

      // If stm has no more attackers then give up: stm loses
      if (!(stmAttackers = attackers & pieces(stm)))
          break;

      // Don't allow pinned pieces to attack (except the king) as long as
      // there are pinners on their original square.
      if (st->pinners[~stm] & occupied)
          stmAttackers &= ~st->blockersForKing[stm];

      if (!stmAttackers)
          break;

      res ^= 1;

      // Locate and remove the next least valuable attacker, and add to
      // the bitboard 'attackers' any X-ray attackers behind it.
      if ((bb = stmAttackers & pieces(PAWN)))
      {
          if ((swap = PawnValueMg - swap) < res)
              break;

          occupied ^= lsb(bb);
          attackers |= attacks_bb<BISHOP>(to, occupied) & pieces(BISHOP, QUEEN);
      }

      else if ((bb = stmAttackers & pieces(KNIGHT)))
      {
          if ((swap = KnightValueMg - swap) < res)
              break;

          occupied ^= lsb(bb);
      }

      else if ((bb = stmAttackers & pieces(BISHOP)))
      {
          if ((swap = BishopValueMg - swap) < res)
              break;

          occupied ^= lsb(bb);
          attackers |= attacks_bb<BISHOP>(to, occupied) & pieces(BISHOP, QUEEN);
      }

      else if ((bb = stmAttackers & pieces(ROOK)))
      {
          if ((swap = RookValueMg - swap) < res)
              break;

          occupied ^= lsb(bb);
          attackers |= attacks_bb<ROOK>(to, occupied) & pieces(ROOK, QUEEN);
      }

      else if ((bb = stmAttackers & pieces(QUEEN)))
      {
          if ((swap = QueenValueMg - swap) < res)
              break;

          occupied ^= lsb(bb);
          attackers |=  (attacks_bb<BISHOP>(to, occupied) & pieces(BISHOP, QUEEN))
                      | (attacks_bb<ROOK  >(to, occupied) & pieces(ROOK  , QUEEN));
      }

      // fairy pieces
      // pick next piece without considering value
      else if ((bb = stmAttackers & ~pieces(KING)))
      {
          if ((swap = PieceValue[MG][piece_on(lsb(bb))] - swap) < res)
              break;

          occupied ^= lsb(bb);
      }

      else // KING
           // If we "capture" with the king but opponent still has attackers,
           // reverse the result.
          return (attackers & ~pieces(stm)) ? res ^ 1 : res;
  }

  return bool(res);
}

/// Position::is_optinal_game_end() tests whether the position may end the game by
/// 50-move rule, by repetition, or a variant rule that allows a player to claim a game result.

bool Position::is_optional_game_end(Value& result, int ply, int countStarted) const {

  // n-move rule
  if (n_move_rule() && st->rule50 > (2 * n_move_rule() - 1) && (!checkers() || MoveList<LEGAL>(*this).size()))
  {
      result = var->materialCounting ? convert_mate_value(material_counting_result(), ply) : VALUE_DRAW;
      return true;
  }

  // n-fold repetition
  if (n_fold_rule())
  {
      int end = captures_to_hand() ? st->pliesFromNull : std::min(st->rule50, st->pliesFromNull);

      if (end >= 4)
      {
          StateInfo* stp = st->previous->previous;
          int cnt = 0;
          bool perpetualThem = st->checkersBB && stp->checkersBB;
          bool perpetualUs = st->previous->checkersBB && stp->previous->checkersBB;

          for (int i = 4; i <= end; i += 2)
          {
              stp = stp->previous->previous;
              perpetualThem &= bool(stp->checkersBB);

              // Return a draw score if a position repeats once earlier but strictly
              // after the root, or repeats twice before or at the root.
              if (   stp->key == st->key
                  && ++cnt + 1 == (ply > i ? 2 : n_fold_rule()))
              {
                  result = convert_mate_value(  var->perpetualCheckIllegal && perpetualThem ? VALUE_MATE
                                              : var->perpetualCheckIllegal && perpetualUs ? -VALUE_MATE
                                              : var->nFoldValueAbsolute && sideToMove == BLACK ? -var->nFoldValue
                                              : var->nFoldValue, ply);
                  if (result == VALUE_DRAW && var->materialCounting)
                      result = convert_mate_value(material_counting_result(), ply);
                  return true;
              }

              if (i + 1 <= end)
                  perpetualUs &= bool(stp->previous->checkersBB);
          }
      }
  }

  // counting rules
  if (   counting_rule()
      && st->countingLimit
      && counting_ply(countStarted) > st->countingLimit
      && (!checkers() || MoveList<LEGAL>(*this).size()))
  {
      result = VALUE_DRAW;
      return true;
  }

  // sittuyin stalemate due to optional promotion (3.9 c.7)
  if (   sittuyin_promotion()
      && count<ALL_PIECES>(sideToMove) == 2
      && count<PAWN>(sideToMove) == 1
      && !checkers())
  {
      bool promotionsOnly = true;
      for (const auto& m : MoveList<LEGAL>(*this))
          if (type_of(m) != PROMOTION)
          {
              promotionsOnly = false;
              break;
          }
      if (promotionsOnly)
      {
          result = VALUE_DRAW;
          return true;
      }
  }

  return false;
}

/// Position::is_immediate_game_end() tests whether the position ends the game
/// immediately by a variant rule, i.e., there are no more legal moves.
/// It does not not detect stalemates.

bool Position::is_immediate_game_end(Value& result, int ply) const {

  // extinction
  if (extinction_value() != VALUE_NONE)
  {
      for (Color c : { WHITE, BLACK })
          for (PieceType pt : extinction_piece_types())
              if (   count_with_hand( c, pt) <= var->extinctionPieceCount
                  && count_with_hand(~c, pt) >= var->extinctionOpponentPieceCount + (extinction_claim() && c == sideToMove))
              {
                  result = c == sideToMove ? extinction_value(ply) : -extinction_value(ply);
                  return true;
              }
  }
  // capture the flag
  if (   capture_the_flag_piece()
      && !flag_move()
      && (capture_the_flag(~sideToMove) & pieces(~sideToMove, capture_the_flag_piece())))
  {
      result = mated_in(ply);
      return true;
  }
  if (   capture_the_flag_piece()
      && flag_move()
      && (capture_the_flag(sideToMove) & pieces(sideToMove, capture_the_flag_piece())))
  {
      result =  (capture_the_flag(~sideToMove) & pieces(~sideToMove, capture_the_flag_piece()))
              && sideToMove == WHITE ? VALUE_DRAW : mate_in(ply);
      return true;
  }
  // nCheck
  if (check_counting() && checks_remaining(~sideToMove) == 0)
  {
      result = mated_in(ply);
      return true;
  }
  // Connect-n
  if (connect_n() > 0)
  {
      Bitboard b;
      for (Direction d : {NORTH, NORTH_EAST, EAST, SOUTH_EAST})
      {
          b = pieces(~sideToMove);
          for (int i = 1; i < connect_n() && b; i++)
              b &= shift(d, b);
          if (b)
          {
              result = mated_in(ply);
              return true;
          }
      }
  }
  // Check for bikjang rule (Janggi) and double passing
  if (st->pliesFromNull > 0 && ((st->bikjang && st->previous->bikjang) || (st->pass && st->previous->pass)))
  {
      result = var->materialCounting ? convert_mate_value(material_counting_result(), ply) : VALUE_DRAW;
      return true;
  }
  // Tsume mode: Assume that side with king wins when not in check
  if (!count<KING>(~sideToMove) && count<KING>(sideToMove) && !checkers() && Options["TsumeMode"])
  {
      result = mate_in(ply);
      return true;
  }

  return false;
}


// Position::has_repeated() tests whether there has been at least one repetition
// of positions since the last capture or pawn move.

bool Position::has_repeated() const {

    StateInfo* stc = st;
    int end = captures_to_hand() ? st->pliesFromNull : std::min(st->rule50, st->pliesFromNull);
    while (end-- >= 4)
    {
        if (stc->repetition)
            return true;

        stc = stc->previous;
    }
    return false;
}


/// Position::has_game_cycle() tests if the position has a move which draws by repetition,
/// or an earlier position has a move that directly reaches the current position.

bool Position::has_game_cycle(int ply) const {

  int j;

  int end = captures_to_hand() ? st->pliesFromNull : std::min(st->rule50, st->pliesFromNull);

  if (end < 3 || var->nFoldValue != VALUE_DRAW || var->perpetualCheckIllegal || var->materialCounting)
    return false;

  Key originalKey = st->key;
  StateInfo* stp = st->previous;

  for (int i = 3; i <= end; i += 2)
  {
      stp = stp->previous->previous;

      Key moveKey = originalKey ^ stp->key;
      if (   (j = H1(moveKey), cuckoo[j] == moveKey)
          || (j = H2(moveKey), cuckoo[j] == moveKey))
      {
          Move move = cuckooMove[j];
          Square s1 = from_sq(move);
          Square s2 = to_sq(move);

          if (!(between_bb(s1, s2) & pieces()))
          {
              if (ply > i)
                  return true;

              // For nodes before or at the root, check that the move is a
              // repetition rather than a move to the current position.
              // In the cuckoo table, both moves Rc1c5 and Rc5c1 are stored in
              // the same location, so we have to select which square to check.
              if (color_of(piece_on(empty(s1) ? s2 : s1)) != side_to_move())
                  continue;

              // For repetitions before or at the root, require one more
              if (stp->repetition)
                  return true;
          }
      }
  }
  return false;
}


/// Position::counting_limit() returns the counting limit in full moves.

int Position::counting_limit() const {

  assert(counting_rule());

  switch (counting_rule())
  {
  case MAKRUK_COUNTING:
      // No counting for side to move
      if (count<PAWN>() || count<ALL_PIECES>(~sideToMove) == 1)
          return 0;
      // Board's honor rule
      if (count<ALL_PIECES>(sideToMove) > 1)
          return 64;
      // Pieces' honor rule
      if (count<ROOK>(~sideToMove) > 1)
          return 8;
      if (count<ROOK>(~sideToMove) == 1)
          return 16;
      if (count<KHON>(~sideToMove) > 1)
          return 22;
      if (count<KNIGHT>(~sideToMove) > 1)
          return 32;
      if (count<KHON>(~sideToMove) == 1)
          return 44;

      return 64;

  case ASEAN_COUNTING:
      if (count<ALL_PIECES>(sideToMove) > 1)
          return 0;
      if (count<ROOK>(~sideToMove))
          return 16;
      if (count<KHON>(~sideToMove) && count<MET>(~sideToMove))
          return 44;
      if (count<KNIGHT>(~sideToMove) && count<MET>(~sideToMove))
          return 64;

      return 0;

  default:
      assert(false);
      return 0;
  }

}


/// Position::flip() flips position with the white and black sides reversed. This
/// is only useful for debugging e.g. for finding evaluation symmetry bugs.

void Position::flip() {

  string f, token;
  std::stringstream ss(fen());

  for (Rank r = max_rank(); r >= RANK_1; --r) // Piece placement
  {
      std::getline(ss, token, r > RANK_1 ? '/' : ' ');
      f.insert(0, token + (f.empty() ? " " : "/"));
  }

  ss >> token; // Active color
  f += (token == "w" ? "B " : "W "); // Will be lowercased later

  ss >> token; // Castling availability
  f += token + " ";

  std::transform(f.begin(), f.end(), f.begin(),
                 [](char c) { return char(islower(c) ? toupper(c) : tolower(c)); });

  ss >> token; // En passant square
  f += (token == "-" ? token : token.replace(1, 1, token[1] == '3' ? "6" : "3"));

  std::getline(ss, token); // Half and full moves
  f += token;

  set(variant(), f, is_chess960(), st, this_thread());

  assert(pos_is_ok());
}


/// Position::pos_is_ok() performs some consistency checks for the
/// position object and raises an asserts if something wrong is detected.
/// This is meant to be helpful when debugging.

bool Position::pos_is_ok() const {

  constexpr bool Fast = true; // Quick (default) or full check?

  if (   (sideToMove != WHITE && sideToMove != BLACK)
      || (count<KING>(WHITE) && piece_on(square<KING>(WHITE)) != make_piece(WHITE, KING))
      || (count<KING>(BLACK) && piece_on(square<KING>(BLACK)) != make_piece(BLACK, KING))
      || (   ep_square() != SQ_NONE
          && relative_rank(~sideToMove, ep_square(), max_rank()) != Rank(double_step_rank() + 1)))
      assert(0 && "pos_is_ok: Default");

  if (Fast)
      return true;

  if (   pieceCount[make_piece(~sideToMove, KING)]
      && (attackers_to(square<KING>(~sideToMove)) & pieces(sideToMove)))
      assert(0 && "pos_is_ok: Kings");

  if (   pieceCount[make_piece(WHITE, PAWN)] > 64
      || pieceCount[make_piece(BLACK, PAWN)] > 64)
      assert(0 && "pos_is_ok: Pawns");

  if (   (pieces(WHITE) & pieces(BLACK))
      || (pieces(WHITE) | pieces(BLACK)) != pieces()
      || popcount(pieces(WHITE)) > 64
      || popcount(pieces(BLACK)) > 64)
      assert(0 && "pos_is_ok: Bitboards");

  for (PieceType p1 = PAWN; p1 <= KING; ++p1)
      for (PieceType p2 = PAWN; p2 <= KING; ++p2)
          if (p1 != p2 && (pieces(p1) & pieces(p2)))
              assert(0 && "pos_is_ok: Bitboards");

  StateInfo si = *st;
  set_state(&si);
  if (std::memcmp(&si, st, sizeof(StateInfo)))
      assert(0 && "pos_is_ok: State");

  for (Color c : {WHITE, BLACK})
      for (PieceType pt = PAWN; pt <= KING; ++pt)
      {
          Piece pc = make_piece(c, pt);
          if (   pieceCount[pc] != popcount(pieces(c, pt))
              || pieceCount[pc] != std::count(board, board + SQUARE_NB, pc))
              assert(0 && "pos_is_ok: Pieces");

          for (int i = 0; i < pieceCount[pc]; ++i)
              if (board[pieceList[pc][i]] != pc || index[pieceList[pc][i]] != i)
                  assert(0 && "pos_is_ok: Index");
      }

  for (Color c : { WHITE, BLACK })
      for (CastlingRights cr : {c & KING_SIDE, c & QUEEN_SIDE})
      {
          if (!can_castle(cr))
              continue;

          if (   piece_on(castlingRookSquare[cr]) != make_piece(c, castling_rook_piece())
              || castlingRightsMask[castlingRookSquare[cr]] != cr
              || (count<KING>(c) && (castlingRightsMask[square<KING>(c)] & cr) != cr))
              assert(0 && "pos_is_ok: Castling");
      }

  return true;
}<|MERGE_RESOLUTION|>--- conflicted
+++ resolved
@@ -1164,15 +1164,9 @@
   case CASTLING:
   {
       Square kfrom = from;
-<<<<<<< HEAD
-      Square rfrom = to; // Castling is encoded as 'King captures the rook'
+      Square rfrom = to; // Castling is encoded as 'king captures the rook'
       Square kto = make_square(rfrom > kfrom ? castling_kingside_file() : castling_queenside_file(), castling_rank(sideToMove));
       Square rto = kto + (rfrom > kfrom ? WEST : EAST);
-=======
-      Square rfrom = to; // Castling is encoded as 'king captures the rook'
-      Square kto = relative_square(sideToMove, rfrom > kfrom ? SQ_G1 : SQ_C1);
-      Square rto = relative_square(sideToMove, rfrom > kfrom ? SQ_F1 : SQ_D1);
->>>>>>> 209e9420
 
       return   (PseudoAttacks[sideToMove][type_of(piece_on(rfrom))][rto] & square<KING>(~sideToMove))
             && (attacks_bb(sideToMove, type_of(piece_on(rfrom)), rto, (pieces() ^ kfrom ^ rfrom) | rto | kto) & square<KING>(~sideToMove));
