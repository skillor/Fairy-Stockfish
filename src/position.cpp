/*
  Stockfish, a UCI chess playing engine derived from Glaurung 2.1
  Copyright (C) 2004-2008 Tord Romstad (Glaurung author)
  Copyright (C) 2008-2015 Marco Costalba, Joona Kiiski, Tord Romstad
  Copyright (C) 2015-2019 Marco Costalba, Joona Kiiski, Gary Linscott, Tord Romstad

  Stockfish is free software: you can redistribute it and/or modify
  it under the terms of the GNU General Public License as published by
  the Free Software Foundation, either version 3 of the License, or
  (at your option) any later version.

  Stockfish is distributed in the hope that it will be useful,
  but WITHOUT ANY WARRANTY; without even the implied warranty of
  MERCHANTABILITY or FITNESS FOR A PARTICULAR PURPOSE.  See the
  GNU General Public License for more details.

  You should have received a copy of the GNU General Public License
  along with this program.  If not, see <http://www.gnu.org/licenses/>.
*/

#include <algorithm>
#include <cassert>
#include <cstddef> // For offsetof()
#include <cstring> // For std::memset, std::memcmp
#include <iomanip>
#include <sstream>

#include "bitboard.h"
#include "misc.h"
#include "movegen.h"
#include "position.h"
#include "thread.h"
#include "tt.h"
#include "uci.h"
#include "syzygy/tbprobe.h"

using std::string;

namespace Zobrist {

  Key psq[PIECE_NB][SQUARE_NB];
  Key enpassant[FILE_NB];
  Key castling[CASTLING_RIGHT_NB];
  Key side, noPawns;
  Key inHand[PIECE_NB][SQUARE_NB];
  Key checks[COLOR_NB][CHECKS_NB];
}

namespace {

// min_attacker() is a helper function used by see_ge() to locate the least
// valuable attacker for the side to move, remove the attacker we just found
// from the bitboards and scan for new X-ray attacks behind it.

template<PieceType Pt>
PieceType min_attacker(const Bitboard* byTypeBB, Square to, Bitboard stmAttackers,
                       Bitboard& occupied, Bitboard& attackers) {

  Bitboard b = stmAttackers & byTypeBB[Pt];
  if (!b)
      return min_attacker<PieceType(Pt + 1)>(byTypeBB, to, stmAttackers, occupied, attackers);

  occupied ^= lsb(b); // Remove the attacker from occupied

  // Add any X-ray attack behind the just removed piece. For instance with
  // rooks in a8 and a7 attacking a1, after removing a7 we add rook in a8.
  // Note that new added attackers can be of any color.
  if (Pt == PAWN || Pt == BISHOP || Pt == QUEEN)
      attackers |= attacks_bb<BISHOP>(to, occupied) & (byTypeBB[BISHOP] | byTypeBB[QUEEN]);

  if (Pt == ROOK || Pt == QUEEN)
      attackers |= attacks_bb<ROOK>(to, occupied) & (byTypeBB[ROOK] | byTypeBB[QUEEN]);

  // X-ray may add already processed pieces because byTypeBB[] is constant: in
  // the rook example, now attackers contains _again_ rook in a7, so remove it.
  attackers &= occupied;
  return Pt;
}

template<>
PieceType min_attacker<KING>(const Bitboard*, Square, Bitboard, Bitboard&, Bitboard&) {
  return KING; // No need to update bitboards: it is the last cycle
}

} // namespace


/// operator<<(Position) returns an ASCII representation of the position

std::ostream& operator<<(std::ostream& os, const Position& pos) {

  os << "\n ";
  for (File f = FILE_A; f <= pos.max_file(); ++f)
      os << "+---";
  os << "+\n";

  for (Rank r = pos.max_rank(); r >= RANK_1; --r)
  {
      for (File f = FILE_A; f <= pos.max_file(); ++f)
          os << " | " << pos.piece_to_char()[pos.piece_on(make_square(f, r))];

      os << " |\n ";
      for (File f = FILE_A; f <= pos.max_file(); ++f)
          os << "+---";
      os << "+\n";
  }

  os << "\nFen: " << pos.fen() << "\nKey: " << std::hex << std::uppercase
     << std::setfill('0') << std::setw(16) << pos.key()
     << std::setfill(' ') << std::dec << "\nCheckers: ";

  for (Bitboard b = pos.checkers(); b; )
      os << UCI::square(pos, pop_lsb(&b)) << " ";

  if (    int(Tablebases::MaxCardinality) >= popcount(pos.pieces())
      && Options["UCI_Variant"] == "chess"
      && !pos.can_castle(ANY_CASTLING))
  {
      StateInfo st;
      Position p;
      p.set(pos.variant(), pos.fen(), pos.is_chess960(), &st, pos.this_thread());
      Tablebases::ProbeState s1, s2;
      Tablebases::WDLScore wdl = Tablebases::probe_wdl(p, &s1);
      int dtz = Tablebases::probe_dtz(p, &s2);
      os << "\nTablebases WDL: " << std::setw(4) << wdl << " (" << s1 << ")"
         << "\nTablebases DTZ: " << std::setw(4) << dtz << " (" << s2 << ")";
  }

  return os;
}


// Marcel van Kervinck's cuckoo algorithm for fast detection of "upcoming repetition"
// situations. Description of the algorithm in the following paper:
// https://marcelk.net/2013-04-06/paper/upcoming-rep-v2.pdf

// First and second hash functions for indexing the cuckoo tables
#ifdef LARGEBOARDS
inline int H1(Key h) { return h & 0x7fff; }
inline int H2(Key h) { return (h >> 16) & 0x7fff; }
#else
inline int H1(Key h) { return h & 0x1fff; }
inline int H2(Key h) { return (h >> 16) & 0x1fff; }
#endif

// Cuckoo tables with Zobrist hashes of valid reversible moves, and the moves themselves
#ifdef LARGEBOARDS
Key cuckoo[65536];
Move cuckooMove[65536];
#else
Key cuckoo[8192];
Move cuckooMove[8192];
#endif


/// Position::init() initializes at startup the various arrays used to compute
/// hash keys.

void Position::init() {

  PRNG rng(1070372);

  for (Color c : {WHITE, BLACK})
      for (PieceType pt = PAWN; pt <= KING; ++pt)
          for (Square s = SQ_A1; s <= SQ_MAX; ++s)
              Zobrist::psq[make_piece(c, pt)][s] = rng.rand<Key>();

  for (File f = FILE_A; f <= FILE_MAX; ++f)
      Zobrist::enpassant[f] = rng.rand<Key>();

  for (int cr = NO_CASTLING; cr <= ANY_CASTLING; ++cr)
  {
      Zobrist::castling[cr] = 0;
      Bitboard b = cr;
      while (b)
      {
          Key k = Zobrist::castling[1ULL << pop_lsb(&b)];
          Zobrist::castling[cr] ^= k ? k : rng.rand<Key>();
      }
  }

  Zobrist::side = rng.rand<Key>();
  Zobrist::noPawns = rng.rand<Key>();

  for (Color c : {WHITE, BLACK})
      for (int n = 0; n < CHECKS_NB; ++n)
          Zobrist::checks[c][n] = rng.rand<Key>();

  for (Color c : {WHITE, BLACK})
      for (PieceType pt = PAWN; pt <= KING; ++pt)
          for (int n = 0; n < SQUARE_NB; ++n)
              Zobrist::inHand[make_piece(c, pt)][n] = rng.rand<Key>();

  // Prepare the cuckoo tables
  std::memset(cuckoo, 0, sizeof(cuckoo));
  std::memset(cuckooMove, 0, sizeof(cuckooMove));
  int count = 0;
  for (Color c : {WHITE, BLACK})
      for (PieceType pt = KNIGHT; pt <= QUEEN || pt == KING; pt != QUEEN ? ++pt : pt = KING)
      {
      Piece pc = make_piece(c, pt);
      for (Square s1 = SQ_A1; s1 <= SQ_MAX; ++s1)
          for (Square s2 = Square(s1 + 1); s2 <= SQ_MAX; ++s2)
              if (PseudoAttacks[WHITE][type_of(pc)][s1] & s2)
              {
                  Move move = make_move(s1, s2);
                  Key key = Zobrist::psq[pc][s1] ^ Zobrist::psq[pc][s2] ^ Zobrist::side;
                  int i = H1(key);
                  while (true)
                  {
                      std::swap(cuckoo[i], key);
                      std::swap(cuckooMove[i], move);
                      if (move == MOVE_NONE) // Arrived at empty slot?
                          break;
                      i = (i == H1(key)) ? H2(key) : H1(key); // Push victim to alternative slot
                  }
                  count++;
             }
      }
#ifdef LARGEBOARDS
  assert(count == 9344);
#else
  assert(count == 3668);
#endif
}


/// Position::set() initializes the position object with the given FEN string.
/// This function is not very robust - make sure that input FENs are correct,
/// this is assumed to be the responsibility of the GUI.

Position& Position::set(const Variant* v, const string& fenStr, bool isChess960, StateInfo* si, Thread* th, bool sfen) {
/*
   A FEN string defines a particular position using only the ASCII character set.

   A FEN string contains six fields separated by a space. The fields are:

   1) Piece placement (from white's perspective). Each rank is described, starting
      with rank 8 and ending with rank 1. Within each rank, the contents of each
      square are described from file A through file H. Following the Standard
      Algebraic Notation (SAN), each piece is identified by a single letter taken
      from the standard English names. White pieces are designated using upper-case
      letters ("PNBRQK") whilst Black uses lowercase ("pnbrqk"). Blank squares are
      noted using digits 1 through 8 (the number of blank squares), and "/"
      separates ranks.

   2) Active color. "w" means white moves next, "b" means black.

   3) Castling availability. If neither side can castle, this is "-". Otherwise,
      this has one or more letters: "K" (White can castle kingside), "Q" (White
      can castle queenside), "k" (Black can castle kingside), and/or "q" (Black
      can castle queenside).

   4) En passant target square (in algebraic notation). If there's no en passant
      target square, this is "-". If a pawn has just made a 2-square move, this
      is the position "behind" the pawn. This is recorded only if there is a pawn
      in position to make an en passant capture, and if there really is a pawn
      that might have advanced two squares.

   5) Halfmove clock. This is the number of halfmoves since the last pawn advance
      or capture. This is used to determine if a draw can be claimed under the
      fifty-move rule.

   6) Fullmove number. The number of the full move. It starts at 1, and is
      incremented after Black's move.
*/

  unsigned char col, row, token;
  size_t idx;
  std::istringstream ss(fenStr);

  std::memset(this, 0, sizeof(Position));
  std::memset(si, 0, sizeof(StateInfo));
  std::fill_n(&pieceList[0][0], sizeof(pieceList) / sizeof(Square), SQ_NONE);
  var = v;
  st = si;

  ss >> std::noskipws;

  Square sq = SQ_A1 + max_rank() * NORTH;

  // 1. Piece placement
  while ((ss >> token) && !isspace(token))
  {
      if (isdigit(token))
      {
#ifdef LARGEBOARDS
          if (isdigit(ss.peek()))
          {
              sq += 10 * (token - '0') * EAST;
              ss >> token;
              sq += (token - '0') * EAST;
          }
          else
#endif
          sq += (token - '0') * EAST; // Advance the given number of files
      }

      else if (token == '/')
      {
          sq += 2 * SOUTH + (FILE_MAX - max_file()) * EAST;
          if (!is_ok(sq))
              break;
      }

      else if ((idx = piece_to_char().find(token)) != string::npos)
      {
          put_piece(Piece(idx), sq);
          ++sq;
      }
      // Promoted shogi pieces
      else if (token == '+')
      {
          ss >> token;
          idx = piece_to_char().find(token);
          unpromotedBoard[sq] = Piece(idx);
          promotedPieces |= SquareBB[sq];
          put_piece(make_piece(color_of(Piece(idx)), promoted_piece_type(type_of(Piece(idx)))), sq);
          ++sq;
      }
      // Set flag for promoted pieces
      else if (captures_to_hand() && !drop_loop() && token == '~')
          promotedPieces |= SquareBB[sq - 1];
      // Stop before pieces in hand
      else if (token == '[')
          break;
  }
  // Pieces in hand
  if (!isspace(token))
      while ((ss >> token) && !isspace(token))
      {
          if (token == ']')
              continue;
          else if ((idx = piece_to_char().find(token)) != string::npos)
              add_to_hand(Piece(idx));
      }

  // 2. Active color
  ss >> token;
  sideToMove = (token == 'w' ? WHITE : BLACK);
  // Invert side to move for SFEN
  if (sfen)
      sideToMove = ~sideToMove;
  ss >> token;

  // 3-4. Skip parsing castling and en passant flags if not present
  st->epSquare = SQ_NONE;
  if (!isdigit(ss.peek()) && !sfen)
  {
      // 3. Castling availability. Compatible with 3 standards: Normal FEN standard,
      // Shredder-FEN that uses the letters of the columns on which the rooks began
      // the game instead of KQkq and also X-FEN standard that, in case of Chess960,
      // if an inner rook is associated with the castling right, the castling tag is
      // replaced by the file letter of the involved rook, as for the Shredder-FEN.
      while ((ss >> token) && !isspace(token))
      {
          Square rsq;
          Color c = islower(token) ? BLACK : WHITE;
          Piece rook = make_piece(c, ROOK);

          token = char(toupper(token));

          if (token == 'K')
              for (rsq = make_square(FILE_MAX, relative_rank(c, castling_rank(), max_rank())); piece_on(rsq) != rook; --rsq) {}

          else if (token == 'Q')
              for (rsq = make_square(FILE_A, relative_rank(c, castling_rank(), max_rank())); piece_on(rsq) != rook; ++rsq) {}

          else if (token >= 'A' && token <= 'A' + max_file())
              rsq = make_square(File(token - 'A'), relative_rank(c, castling_rank(), max_rank()));

          else
              continue;

          // Set gates (and skip castling rights)
          if (gating())
          {
              st->gatesBB[c] |= rsq;
              if (token == 'K' || token == 'Q')
                  st->gatesBB[c] |= count<KING>(c) ? square<KING>(c) : make_square(FILE_E, relative_rank(c, castling_rank(), max_rank()));
              // Do not set castling rights for gates unless there are no pieces in hand,
              // which means that the file is referring to a chess960 castling right.
              else if (count_in_hand(c, ALL_PIECES) || captures_to_hand())
                  continue;
          }

          set_castling_right(c, rsq);
      }

      // Set castling rights for 960 gating variants
      if (gating())
          for (Color c : {WHITE, BLACK})
              if ((gates(c) & pieces(KING)) && !castling_rights(c) && (count_in_hand(c, ALL_PIECES) || captures_to_hand()))
              {
                  Bitboard castling_rooks = gates(c) & pieces(ROOK);
                  while (castling_rooks)
                      set_castling_right(c, pop_lsb(&castling_rooks));
              }

      // counting limit
      if (counting_rule() && isdigit(ss.peek()))
          ss >> st->countingLimit;

      // 4. En passant square. Ignore if no pawn capture is possible
      else if (   ((ss >> col) && (col >= 'a' && col <= 'a' + max_file()))
               && ((ss >> row) && (row >= '1' && row <= '1' + max_rank())))
      {
          st->epSquare = make_square(File(col - 'a'), Rank(row - '1'));

          if (   !(attackers_to(st->epSquare) & pieces(sideToMove, PAWN))
              || !(pieces(~sideToMove, PAWN) & (st->epSquare + pawn_push(~sideToMove))))
              st->epSquare = SQ_NONE;
      }
  }

  // Check counter for nCheck
  ss >> std::skipws >> token >> std::noskipws;

  if (check_counting() && ss.peek() == '+')
  {
      st->checksRemaining[WHITE] = CheckCount(std::max(token - '0', 0));
      ss >> token >> token;
      st->checksRemaining[BLACK] = CheckCount(std::max(token - '0', 0));
  }
  else
      ss.putback(token);

  // 5-6. Halfmove clock and fullmove number
  if (sfen)
  {
      // Pieces in hand for SFEN
      while ((ss >> token) && !isspace(token))
      {
          if (token == '-')
              continue;
          else if ((idx = piece_to_char().find(token)) != string::npos)
              add_to_hand(Piece(idx));
      }
      // Move count is in ply for SFEN
      ss >> std::skipws >> gamePly;
      gamePly = std::max(gamePly - 1, 0);
  }
  else
  {
      ss >> std::skipws >> st->rule50 >> gamePly;

      // Convert from fullmove starting from 1 to gamePly starting from 0,
      // handle also common incorrect FEN with fullmove = 0.
      gamePly = std::max(2 * (gamePly - 1), 0) + (sideToMove == BLACK);
  }

  // counting rules
  if (st->countingLimit && st->rule50)
  {
      st->countingPly = st->rule50;
      st->rule50 = 0;
  }

  chess960 = isChess960 || v->chess960;
  thisThread = th;
  set_state(st);

  assert(pos_is_ok());

  return *this;
}


/// Position::set_castling_right() is a helper function used to set castling
/// rights given the corresponding color and the rook starting square.

void Position::set_castling_right(Color c, Square rfrom) {

<<<<<<< HEAD
  Square kfrom = count<KING>(c) ? square<KING>(c) : make_square(FILE_E, relative_rank(c, castling_rank(), max_rank()));
  CastlingSide cs = kfrom < rfrom ? KING_SIDE : QUEEN_SIDE;
  CastlingRight cr = (c | cs);
=======
  Square kfrom = square<KING>(c);
  CastlingRights cr = c & (kfrom < rfrom ? KING_SIDE: QUEEN_SIDE);
>>>>>>> a858defd

  st->castlingRights |= cr;
  castlingRightsMask[kfrom] |= cr;
  castlingRightsMask[rfrom] |= cr;
  castlingRookSquare[cr] = rfrom;

<<<<<<< HEAD
  Square kto = make_square(cs == KING_SIDE ? castling_kingside_file() : castling_queenside_file(),
                           relative_rank(c, castling_rank(), max_rank()));
  Square rto = kto + (cs == KING_SIDE ? WEST : EAST);
=======
  Square kto = relative_square(c, cr & KING_SIDE ? SQ_G1 : SQ_C1);
  Square rto = relative_square(c, cr & KING_SIDE ? SQ_F1 : SQ_D1);
>>>>>>> a858defd

  castlingPath[cr] =   (between_bb(rfrom, rto) | between_bb(kfrom, kto) | rto | kto)
                    & ~(square_bb(kfrom) | rfrom);
}


/// Position::set_check_info() sets king attacks to detect if a move gives check

void Position::set_check_info(StateInfo* si) const {

  si->blockersForKing[WHITE] = slider_blockers(pieces(BLACK), count<KING>(WHITE) ? square<KING>(WHITE) : SQ_NONE, si->pinners[BLACK], BLACK);
  si->blockersForKing[BLACK] = slider_blockers(pieces(WHITE), count<KING>(BLACK) ? square<KING>(BLACK) : SQ_NONE, si->pinners[WHITE], WHITE);

  Square ksq = count<KING>(~sideToMove) ? square<KING>(~sideToMove) : SQ_NONE;

  // For unused piece types, the check squares are left uninitialized
  for (PieceType pt : piece_types())
      si->checkSquares[pt] = ksq != SQ_NONE ? attacks_from(~sideToMove, pt, ksq) : Bitboard(0);
  si->checkSquares[KING]   = 0;
  si->shak = si->checkersBB & (byTypeBB[KNIGHT] | byTypeBB[ROOK] | byTypeBB[BERS]);
}


/// Position::set_state() computes the hash keys of the position, and other
/// data that once computed is updated incrementally as moves are made.
/// The function is only used when a new position is set up, and to verify
/// the correctness of the StateInfo data when running in debug mode.

void Position::set_state(StateInfo* si) const {

  si->key = si->materialKey = 0;
  si->pawnKey = Zobrist::noPawns;
  si->nonPawnMaterial[WHITE] = si->nonPawnMaterial[BLACK] = VALUE_ZERO;
  si->checkersBB = count<KING>(sideToMove) ? attackers_to(square<KING>(sideToMove), ~sideToMove) : Bitboard(0);

  set_check_info(si);

  for (Bitboard b = pieces(); b; )
  {
      Square s = pop_lsb(&b);
      Piece pc = piece_on(s);
      si->key ^= Zobrist::psq[pc][s];

      if (type_of(pc) == PAWN)
          si->pawnKey ^= Zobrist::psq[pc][s];

      else if (type_of(pc) != KING)
          si->nonPawnMaterial[color_of(pc)] += PieceValue[MG][pc];
  }

  if (si->epSquare != SQ_NONE)
      si->key ^= Zobrist::enpassant[file_of(si->epSquare)];

  if (sideToMove == BLACK)
      si->key ^= Zobrist::side;

  si->key ^= Zobrist::castling[si->castlingRights];

  for (Color c : {WHITE, BLACK})
      for (PieceType pt = PAWN; pt <= KING; ++pt)
      {
          Piece pc = make_piece(c, pt);

          for (int cnt = 0; cnt < pieceCount[pc]; ++cnt)
              si->materialKey ^= Zobrist::psq[pc][cnt];

          if (piece_drops() || gating())
              si->key ^= Zobrist::inHand[pc][pieceCountInHand[c][pt]];
      }

  if (check_counting())
      for (Color c : {WHITE, BLACK})
          si->key ^= Zobrist::checks[c][si->checksRemaining[c]];
}


/// Position::set() is an overload to initialize the position object with
/// the given endgame code string like "KBPKN". It is mainly a helper to
/// get the material key out of an endgame code.

Position& Position::set(const string& code, Color c, StateInfo* si) {

  assert(code.length() > 0 && code.length() < 8);
  assert(code[0] == 'K');

  string sides[] = { code.substr(code.find('K', 1)),      // Weak
                     code.substr(0, code.find('K', 1)) }; // Strong

  std::transform(sides[c].begin(), sides[c].end(), sides[c].begin(), tolower);

  string n = std::to_string(FILE_NB);
  string fenStr =  n + "/" + sides[0] + char(FILE_NB - sides[0].length() + '0') + "/" + n + "/" + n + "/" + n + "/"
                 + n + "/" + sides[1] + char(FILE_NB - sides[1].length() + '0') + "/" + n + " w - - 0 10";

  return set(variants.find("fairy")->second, fenStr, false, si, nullptr);
}


/// Position::fen() returns a FEN representation of the position. In case of
/// Chess960 the Shredder-FEN notation is used. This is mainly a debugging function.

const string Position::fen() const {

  int emptyCnt;
  std::ostringstream ss;

  for (Rank r = max_rank(); r >= RANK_1; --r)
  {
      for (File f = FILE_A; f <= max_file(); ++f)
      {
          for (emptyCnt = 0; f <= max_file() && empty(make_square(f, r)); ++f)
              ++emptyCnt;

          if (emptyCnt)
              ss << emptyCnt;

          if (f <= max_file())
          {
              if (unpromoted_piece_on(make_square(f, r)))
                  // Promoted shogi pieces, e.g., +r for dragon
                  ss << "+" << piece_to_char()[unpromoted_piece_on(make_square(f, r))];
              else
              {
                  ss << piece_to_char()[piece_on(make_square(f, r))];

                  // Set promoted pieces
                  if (captures_to_hand() && is_promoted(make_square(f, r)))
                      ss << "~";
              }
          }
      }

      if (r > RANK_1)
          ss << '/';
  }

  // pieces in hand
  if (piece_drops() || gating())
  {
      ss << '[';
      for (Color c : {WHITE, BLACK})
          for (PieceType pt = KING; pt >= PAWN; --pt)
              ss << std::string(pieceCountInHand[c][pt], piece_to_char()[make_piece(c, pt)]);
      ss << ']';
  }

  ss << (sideToMove == WHITE ? " w " : " b ");

  if (can_castle(WHITE_OO))
      ss << (chess960 ? char('A' + file_of(castling_rook_square(WHITE_OO ))) : 'K');

  if (can_castle(WHITE_OOO))
      ss << (chess960 ? char('A' + file_of(castling_rook_square(WHITE_OOO))) : 'Q');

  if (gating() && gates(WHITE) && (count_in_hand(WHITE, ALL_PIECES) || captures_to_hand()))
      for (File f = FILE_A; f <= max_file(); ++f)
          if (gates(WHITE) & file_bb(f))
              ss << char('A' + f);

  if (can_castle(BLACK_OO))
      ss << (chess960 ? char('a' + file_of(castling_rook_square(BLACK_OO ))) : 'k');

  if (can_castle(BLACK_OOO))
      ss << (chess960 ? char('a' + file_of(castling_rook_square(BLACK_OOO))) : 'q');

  if (gating() && gates(BLACK) && (count_in_hand(BLACK, ALL_PIECES) || captures_to_hand()))
      for (File f = FILE_A; f <= max_file(); ++f)
          if (gates(BLACK) & file_bb(f))
              ss << char('a' + f);

  if (!can_castle(ANY_CASTLING) && !(gating() && (gates(WHITE) | gates(BLACK))))
      ss << '-';

  // Counting limit or ep-square
  if (st->countingLimit)
      ss << " " << st->countingLimit << " ";
  else
      ss << (ep_square() == SQ_NONE ? " - " : " " + UCI::square(*this, ep_square()) + " ");

  // Check count
  if (check_counting())
      ss << st->checksRemaining[WHITE] << "+" << st->checksRemaining[BLACK] << " ";

  // Counting ply or 50-move rule counter
  if (st->countingLimit)
      ss << st->countingPly;
  else
      ss << st->rule50;

  ss << " " << 1 + (gamePly - (sideToMove == BLACK)) / 2;

  return ss.str();
}


/// Position::slider_blockers() returns a bitboard of all the pieces (both colors)
/// that are blocking attacks on the square 's' from 'sliders'. A piece blocks a
/// slider if removing that piece from the board would result in a position where
/// square 's' is attacked. For example, a king-attack blocking piece can be either
/// a pinned or a discovered check piece, according if its color is the opposite
/// or the same of the color of the slider.

Bitboard Position::slider_blockers(Bitboard sliders, Square s, Bitboard& pinners, Color c) const {

  Bitboard blockers = 0;
  pinners = 0;

  if (s == SQ_NONE || !sliders)
      return blockers;

  // Snipers are sliders that attack 's' when a piece and other snipers are removed
  Bitboard snipers = 0;

  for (PieceType pt : piece_types())
  {
      Bitboard b = sliders & (PseudoAttacks[~c][pt][s] ^ LeaperAttacks[~c][pt][s]) & pieces(c, pt);
      if (b)
          snipers |= b & ~attacks_from(~c, pt, s);
  }
  Bitboard occupancy = pieces() ^ snipers;

  while (snipers)
  {
    Square sniperSq = pop_lsb(&snipers);
    Bitboard b = between_bb(s, sniperSq) & occupancy;

    if (b && !more_than_one(b))
    {
        blockers |= b;
        if (b & pieces(color_of(piece_on(s))))
            pinners |= sniperSq;
    }
  }
  return blockers;
}


/// Position::attackers_to() computes a bitboard of all pieces which attack a
/// given square. Slider attacks use the occupied bitboard to indicate occupancy.

Bitboard Position::attackers_to(Square s, Bitboard occupied, Color c) const {

  Bitboard b = 0;
  for (PieceType pt : piece_types())
      b |= attacks_bb(~c, pt, s, occupied) & pieces(c, pt);
  return b;
}


Bitboard Position::attackers_to(Square s, Bitboard occupied) const {
  return attackers_to(s, occupied, WHITE) | attackers_to(s, occupied, BLACK);
}


/// Position::legal() tests whether a pseudo-legal move is legal

bool Position::legal(Move m) const {

  assert(is_ok(m));
  assert(type_of(m) != DROP || piece_drops());

  Color us = sideToMove;
  Square from = from_sq(m);
  Square to = to_sq(m);

  assert(color_of(moved_piece(m)) == us);
  assert(!count<KING>(us) || piece_on(square<KING>(us)) == make_piece(us, KING));

  // Illegal moves to squares outside of board
  if (!(board_bb() & to))
      return false;

  // Illegal checks
  if ((!checking_permitted() || (sittuyin_promotion() && type_of(m) == PROMOTION)) && gives_check(m))
      return false;

  // Illegal quiet moves
  if (must_capture() && !capture(m))
  {
      if (checkers())
      {
          for (const auto& mevasion : MoveList<EVASIONS>(*this))
              if (capture(mevasion) && legal(mevasion))
                  return false;
      }
      else
      {
          for (const auto& mcap : MoveList<CAPTURES>(*this))
              if (capture(mcap) && legal(mcap))
                  return false;
      }
  }

  // Illegal non-drop moves
  if (must_drop() && type_of(m) != DROP && count_in_hand(us, ALL_PIECES))
  {
      if (checkers())
      {
          for (const auto& mevasion : MoveList<EVASIONS>(*this))
              if (type_of(mevasion) == DROP && legal(mevasion))
                  return false;
      }
      else
      {
          for (const auto& mquiet : MoveList<QUIETS>(*this))
              if (type_of(mquiet) == DROP && legal(mquiet))
                  return false;
      }
  }

  // Illegal drop move
  if (drop_opposite_colored_bishop() && type_of(m) == DROP)
  {
      if (type_of(moved_piece(m)) != BISHOP)
      {
          Bitboard remaining = drop_region(us) & ~pieces() & ~SquareBB[to] & board_bb();
          // Are enough squares available to drop bishops on opposite colors?
          if (  (!( DarkSquares & pieces(us, BISHOP)) && ( DarkSquares & remaining))
              + (!(~DarkSquares & pieces(us, BISHOP)) && (~DarkSquares & remaining)) < count_in_hand(us, BISHOP))
              return false;
      }
      else
          // Drop resulting in same-colored bishops
          if ((DarkSquares & to ? DarkSquares : ~DarkSquares) & pieces(us, BISHOP))
              return false;
  }

  // No legal moves from target square
  if (immobility_illegal() && (type_of(m) == DROP || type_of(m) == NORMAL) && !(moves_bb(us, type_of(moved_piece(m)), to, 0) & board_bb()))
      return false;

  // En passant captures are a tricky special case. Because they are rather
  // uncommon, we do it simply by testing whether the king is attacked after
  // the move is made.
  if (type_of(m) == ENPASSANT)
  {
      Square ksq = count<KING>(us) ? square<KING>(us) : SQ_NONE;
      Square capsq = to - pawn_push(us);
      Bitboard occupied = (pieces() ^ from ^ capsq) | to;

      assert(to == ep_square());
      assert(moved_piece(m) == make_piece(us, PAWN));
      assert(piece_on(capsq) == make_piece(~us, PAWN));
      assert(piece_on(to) == NO_PIECE);

      return !count<KING>(us) || !(attackers_to(ksq, occupied, ~us) & occupied);
  }

  // Castling moves generation does not check if the castling path is clear of
  // enemy attacks, it is delayed at a later time: now!
  if (type_of(m) == CASTLING)
  {
      // Non-royal pieces can not be impeded from castling
      if (type_of(piece_on(from)) != KING)
          return true;

      // After castling, the rook and king final positions are the same in
      // Chess960 as they would be in standard chess.
      to = make_square(to > from ? castling_kingside_file() : castling_queenside_file(), relative_rank(us, castling_rank(), max_rank()));
      Direction step = to > from ? WEST : EAST;

      for (Square s = to; s != from; s += step)
          if (attackers_to(s, ~us))
              return false;

      // In case of Chess960, verify that when moving the castling rook we do
      // not discover some hidden checker.
      // For instance an enemy queen in SQ_A1 when castling rook is in SQ_B1.
      return   !chess960
            || !(attackers_to(to, pieces() ^ to_sq(m), ~us));
  }

  // If the moving piece is a king, check whether the destination
  // square is attacked by the opponent. Castling moves are checked
  // for legality during move generation.
  if (type_of(moved_piece(m)) == KING)
      return type_of(m) == CASTLING || !attackers_to(to, ~us);

  // A non-king move is legal if the king is not under attack after the move.
  return !count<KING>(us) || !(attackers_to(square<KING>(us), (type_of(m) != DROP ? pieces() ^ from : pieces()) | to, ~us) & ~SquareBB[to]);
}


/// Position::pseudo_legal() takes a random move and tests whether the move is
/// pseudo legal. It is used to validate moves from TT that can be corrupted
/// due to SMP concurrent access or hash position key aliasing.

bool Position::pseudo_legal(const Move m) const {

  Color us = sideToMove;
  Square from = from_sq(m);
  Square to = to_sq(m);
  Piece pc = moved_piece(m);

  // Use a fast check for piece drops
  if (type_of(m) == DROP)
      return   piece_drops()
            && count_in_hand(us, in_hand_piece_type(m))
            && (drop_region(us, type_of(pc)) & ~pieces() & to)
            && (   type_of(pc) == in_hand_piece_type(m)
                || (drop_promoted() && type_of(pc) == promoted_piece_type(in_hand_piece_type(m))));

  // Use a slower but simpler function for uncommon cases
  if (type_of(m) != NORMAL || is_gating(m))
      return MoveList<LEGAL>(*this).contains(m);

  // Handle the case where a mandatory piece promotion/demotion is not taken
  if (    mandatory_piece_promotion()
      && (is_promoted(from) ? piece_demotion() : promoted_piece_type(type_of(pc)) != NO_PIECE_TYPE)
      && (promotion_zone_bb(us, promotion_rank(), max_rank()) & (SquareBB[from] | to))
      && (!piece_promotion_on_capture() || capture(m)))
      return false;

  // Is not a promotion, so promotion piece must be empty
  if (promotion_type(m) != NO_PIECE_TYPE)
      return false;

  // If the 'from' square is not occupied by a piece belonging to the side to
  // move, the move is obviously not legal.
  if (pc == NO_PIECE || color_of(pc) != us)
      return false;

  // The destination square cannot be occupied by a friendly piece
  if (pieces(us) & to)
      return false;

  // Handle the special case of a pawn move
  if (type_of(pc) == PAWN)
  {
      // We have already handled promotion moves, so destination
      // cannot be on the 8th/1st rank.
      if (mandatory_pawn_promotion() && (promotion_zone_bb(us, promotion_rank(), max_rank()) & to))
          return false;

      if (   !(attacks_from<PAWN>(us, from) & pieces(~us) & to) // Not a capture
          && !((from + pawn_push(us) == to) && empty(to))       // Not a single push
          && !(   (from + 2 * pawn_push(us) == to)              // Not a double push
               && (rank_of(from) == relative_rank(us, double_step_rank(), max_rank())
                   || (first_rank_double_steps() && rank_of(from) == relative_rank(us, RANK_1, max_rank())))
               && empty(to)
               && empty(to - pawn_push(us))
               && double_step_enabled()))
          return false;
  }
  else if (!((capture(m) ? attacks_from(us, type_of(pc), from) : moves_from(us, type_of(pc), from)) & to))
      return false;

  // Evasions generator already takes care to avoid some kind of illegal moves
  // and legal() relies on this. We therefore have to take care that the same
  // kind of moves are filtered out here.
  if (checkers())
  {
      if (type_of(pc) != KING)
      {
          // Double check? In this case a king move is required
          if (more_than_one(checkers()))
              return false;

          // Our move must be a blocking evasion or a capture of the checking piece
          Square checksq = lsb(checkers());
          if (  !((between_bb(checksq, square<KING>(us)) | checkers()) & to)
              || (LeaperAttacks[~us][type_of(piece_on(checksq))][checksq] & square<KING>(us)))
              return false;
      }
      // In case of king moves under check we have to remove king so as to catch
      // invalid moves like b1a1 when opposite queen is on c1.
      else if (attackers_to(to, pieces() ^ from, ~us))
          return false;
  }

  return true;
}


/// Position::gives_check() tests whether a pseudo-legal move gives a check

bool Position::gives_check(Move m) const {

  assert(is_ok(m));
  assert(color_of(moved_piece(m)) == sideToMove);

  Square from = from_sq(m);
  Square to = to_sq(m);

  // No check possible without king
  if (!count<KING>(~sideToMove))
      return false;

  // Is there a direct check?
  if (type_of(m) != PROMOTION && type_of(m) != PIECE_PROMOTION && type_of(m) != PIECE_DEMOTION && (st->checkSquares[type_of(moved_piece(m))] & to))
      return true;

  // Is there a discovered check?
  if (   type_of(m) != DROP
      && ((st->blockersForKing[~sideToMove] & from) || pieces(sideToMove, CANNON))
      && attackers_to(square<KING>(~sideToMove), (pieces() ^ from) | to, sideToMove))
      return true;

  // Is there a check by gated pieces?
  if (    is_gating(m)
      && attacks_bb(sideToMove, gating_type(m), gating_square(m), (pieces() ^ from) | to) & square<KING>(~sideToMove))
      return true;

  switch (type_of(m))
  {
  case NORMAL:
  case DROP:
      return false;

  case PROMOTION:
      return attacks_bb(sideToMove, promotion_type(m), to, pieces() ^ from) & square<KING>(~sideToMove);

  case PIECE_PROMOTION:
      return attacks_bb(sideToMove, promoted_piece_type(type_of(moved_piece(m))), to, pieces() ^ from) & square<KING>(~sideToMove);

  case PIECE_DEMOTION:
      return attacks_bb(sideToMove, type_of(unpromoted_piece_on(from)), to, pieces() ^ from) & square<KING>(~sideToMove);

  // En passant capture with check? We have already handled the case
  // of direct checks and ordinary discovered check, so the only case we
  // need to handle is the unusual case of a discovered check through
  // the captured pawn.
  case ENPASSANT:
  {
      Square capsq = make_square(file_of(to), rank_of(from));
      Bitboard b = (pieces() ^ from ^ capsq) | to;

      return attackers_to(square<KING>(~sideToMove), b) & pieces(sideToMove) & b;
  }
  case CASTLING:
  {
      Square kfrom = from;
      Square rfrom = to; // Castling is encoded as 'King captures the rook'
      Square kto = make_square(rfrom > kfrom ? castling_kingside_file() : castling_queenside_file(),
                              relative_rank(sideToMove, castling_rank(), max_rank()));
      Square rto = kto + (rfrom > kfrom ? WEST : EAST);

      return   (PseudoAttacks[sideToMove][ROOK][rto] & square<KING>(~sideToMove))
            && (attacks_bb<ROOK>(rto, (pieces() ^ kfrom ^ rfrom) | rto | kto) & square<KING>(~sideToMove));
  }
  default:
      assert(false);
      return false;
  }
}


/// Position::do_move() makes a move, and saves all information necessary
/// to a StateInfo object. The move is assumed to be legal. Pseudo-legal
/// moves should be filtered out before this function is called.

void Position::do_move(Move m, StateInfo& newSt, bool givesCheck) {

  assert(is_ok(m));
  assert(&newSt != st);

  thisThread->nodes.fetch_add(1, std::memory_order_relaxed);
  Key k = st->key ^ Zobrist::side;

  // Copy some fields of the old state to our new StateInfo object except the
  // ones which are going to be recalculated from scratch anyway and then switch
  // our state pointer to point to the new (ready to be updated) state.
  std::memcpy(&newSt, st, offsetof(StateInfo, key));
  newSt.previous = st;
  st = &newSt;

  // Increment ply counters. In particular, rule50 will be reset to zero later on
  // in case of a capture or a pawn move.
  ++gamePly;
  ++st->rule50;
  ++st->pliesFromNull;
  if (st->countingLimit)
      ++st->countingPly;

  Color us = sideToMove;
  Color them = ~us;
  Square from = from_sq(m);
  Square to = to_sq(m);
  Piece pc = moved_piece(m);
  Piece captured = type_of(m) == ENPASSANT ? make_piece(them, PAWN) : piece_on(to);
  if (to == from)
  {
      assert(type_of(m) == PROMOTION && sittuyin_promotion());
      captured = NO_PIECE;
  }
  Piece unpromotedCaptured = unpromoted_piece_on(to);

  assert(color_of(pc) == us);
  assert(captured == NO_PIECE || color_of(captured) == (type_of(m) != CASTLING ? them : us));
  assert(type_of(captured) != KING);

  if (check_counting() && givesCheck)
      k ^= Zobrist::checks[us][st->checksRemaining[us]] ^ Zobrist::checks[us][--(st->checksRemaining[us])];

  if (type_of(m) == CASTLING)
  {
      assert(type_of(pc) != NO_PIECE_TYPE);
      assert(captured == make_piece(us, ROOK));

      Square rfrom, rto;
      do_castling<true>(us, from, to, rfrom, rto);

      k ^= Zobrist::psq[captured][rfrom] ^ Zobrist::psq[captured][rto];
      captured = NO_PIECE;
  }

  if (captured)
  {
      Square capsq = to;

      // If the captured piece is a pawn, update pawn hash key, otherwise
      // update non-pawn material.
      if (type_of(captured) == PAWN)
      {
          if (type_of(m) == ENPASSANT)
          {
              capsq -= pawn_push(us);

              assert(pc == make_piece(us, PAWN));
              assert(to == st->epSquare);
              assert(relative_rank(~us, to, max_rank()) == Rank(double_step_rank() + 1));
              assert(piece_on(to) == NO_PIECE);
              assert(piece_on(capsq) == make_piece(them, PAWN));

              board[capsq] = NO_PIECE; // Not done by remove_piece()
          }

          st->pawnKey ^= Zobrist::psq[captured][capsq];
      }
      else
          st->nonPawnMaterial[them] -= PieceValue[MG][captured];

      // Update board and piece lists
      remove_piece(captured, capsq);
      if (captures_to_hand())
      {
          st->capturedpromoted = is_promoted(to);
          Piece pieceToHand =  !is_promoted(to)   ? ~captured
                             : unpromotedCaptured ? ~unpromotedCaptured
                                                  : make_piece(~color_of(captured), PAWN);
          add_to_hand(pieceToHand);
          k ^=  Zobrist::inHand[pieceToHand][pieceCountInHand[color_of(pieceToHand)][type_of(pieceToHand)] - 1]
              ^ Zobrist::inHand[pieceToHand][pieceCountInHand[color_of(pieceToHand)][type_of(pieceToHand)]];
          promotedPieces -= to;
      }
      unpromotedBoard[to] = NO_PIECE;

      // Update material hash key and prefetch access to materialTable
      k ^= Zobrist::psq[captured][capsq];
      st->materialKey ^= Zobrist::psq[captured][pieceCount[captured]];
      prefetch(thisThread->materialTable[st->materialKey]);

      // Reset rule 50 counter
      st->rule50 = 0;
  }

  // Update hash key
  if (type_of(m) == DROP)
  {
      Piece pc_hand = make_piece(us, in_hand_piece_type(m));
      k ^=  Zobrist::psq[pc][to]
          ^ Zobrist::inHand[pc_hand][pieceCountInHand[color_of(pc_hand)][type_of(pc_hand)] - 1]
          ^ Zobrist::inHand[pc_hand][pieceCountInHand[color_of(pc_hand)][type_of(pc_hand)]];
  }
  else
      k ^= Zobrist::psq[pc][from] ^ Zobrist::psq[pc][to];

  // Reset en passant square
  if (st->epSquare != SQ_NONE)
  {
      k ^= Zobrist::enpassant[file_of(st->epSquare)];
      st->epSquare = SQ_NONE;
  }

  // Update castling rights if needed
  if (type_of(m) != DROP && st->castlingRights && (castlingRightsMask[from] | castlingRightsMask[to]))
  {
      int cr = castlingRightsMask[from] | castlingRightsMask[to];
      k ^= Zobrist::castling[st->castlingRights & cr];
      st->castlingRights &= ~cr;
  }

  // Move the piece. The tricky Chess960 castling is handled earlier
  if (type_of(m) == DROP)
  {
      drop_piece(make_piece(us, in_hand_piece_type(m)), pc, to);
      st->materialKey ^= Zobrist::psq[pc][pieceCount[pc]-1];
      if (type_of(pc) != PAWN)
          st->nonPawnMaterial[us] += PieceValue[MG][pc];
      // Set castling rights for dropped king or rook
      if (castling_dropped_piece() && relative_rank(us, to, max_rank()) == castling_rank())
      {
          if (type_of(pc) == KING && file_of(to) == FILE_E)
          {
              Bitboard castling_rooks =  pieces(us, ROOK)
                                       & rank_bb(relative_rank(us, castling_rank(), max_rank()))
                                       & (file_bb(FILE_A) | file_bb(max_file()));
              while (castling_rooks)
                  set_castling_right(us, pop_lsb(&castling_rooks));
          }
          else if (type_of(pc) == ROOK)
          {
              if (   (file_of(to) == FILE_A || file_of(to) == max_file())
                  && piece_on(make_square(FILE_E, relative_rank(us, castling_rank(), max_rank()))) == make_piece(us, KING))
                  set_castling_right(us, to);
          }
      }
  }
  else if (type_of(m) != CASTLING)
      move_piece(pc, from, to);

  // If the moving piece is a pawn do some special extra work
  if (type_of(pc) == PAWN)
  {
      // Set en-passant square if the moved pawn can be captured
      if (   std::abs(int(to) - int(from)) == 2 * NORTH
          && relative_rank(us, rank_of(from), max_rank()) == double_step_rank()
          && (attacks_from<PAWN>(us, to - pawn_push(us)) & pieces(them, PAWN)))
      {
          st->epSquare = to - pawn_push(us);
          k ^= Zobrist::enpassant[file_of(st->epSquare)];
      }

      else if (type_of(m) == PROMOTION)
      {
          Piece promotion = make_piece(us, promotion_type(m));

          assert(relative_rank(us, to, max_rank()) >= promotion_rank() || sittuyin_promotion());
          assert(type_of(promotion) >= KNIGHT && type_of(promotion) < KING);

          remove_piece(pc, to);
          put_piece(promotion, to);
          if (captures_to_hand() && !drop_loop())
              promotedPieces = promotedPieces | to;

          // Update hash keys
          k ^= Zobrist::psq[pc][to] ^ Zobrist::psq[promotion][to];
          st->pawnKey ^= Zobrist::psq[pc][to];
          st->materialKey ^=  Zobrist::psq[promotion][pieceCount[promotion]-1]
                            ^ Zobrist::psq[pc][pieceCount[pc]];

          // Update material
          st->nonPawnMaterial[us] += PieceValue[MG][promotion];
      }

      // Update pawn hash key and prefetch access to pawnsTable
      if (type_of(m) == DROP)
          st->pawnKey ^= Zobrist::psq[pc][to];
      else
          st->pawnKey ^= Zobrist::psq[pc][from] ^ Zobrist::psq[pc][to];

      // Reset rule 50 draw counter
      st->rule50 = 0;
  }
  else if (type_of(m) == PIECE_PROMOTION)
  {
      Piece promotion = make_piece(us, promoted_piece_type(type_of(pc)));

      remove_piece(pc, to);
      put_piece(promotion, to);
      promotedPieces |= to;
      unpromotedBoard[to] = pc;

      // Update hash keys
      k ^= Zobrist::psq[pc][to] ^ Zobrist::psq[promotion][to];
      st->materialKey ^=  Zobrist::psq[promotion][pieceCount[promotion]-1]
                        ^ Zobrist::psq[pc][pieceCount[pc]];

      // Update material
      st->nonPawnMaterial[us] += PieceValue[MG][promotion] - PieceValue[MG][pc];
  }
  else if (type_of(m) == PIECE_DEMOTION)
  {
      Piece demotion = unpromoted_piece_on(from);

      remove_piece(pc, to);
      put_piece(demotion, to);
      promotedPieces ^= from;
      unpromotedBoard[from] = NO_PIECE;

      // Update hash keys
      k ^= Zobrist::psq[pc][to] ^ Zobrist::psq[demotion][to];
      st->materialKey ^=  Zobrist::psq[demotion][pieceCount[demotion]-1]
                        ^ Zobrist::psq[pc][pieceCount[pc]];

      // Update material
      st->nonPawnMaterial[us] += PieceValue[MG][demotion] - PieceValue[MG][pc];
  }

  // Set capture piece
  st->capturedPiece = captured;
  st->unpromotedCapturedPiece = captured ? unpromotedCaptured : NO_PIECE;
  if (captures_to_hand() && !captured)
      st->capturedpromoted = false;

  // Add gating piece
  if (is_gating(m))
  {
      Square gate = gating_square(m);
      Piece gating_piece = make_piece(us, gating_type(m));
      put_piece(gating_piece, gate);
      remove_from_hand(gating_piece);
      st->gatesBB[us] ^= gate;
      k ^= Zobrist::psq[gating_piece][gate];
      st->materialKey ^= Zobrist::psq[gating_piece][pieceCount[gating_piece]];
      st->nonPawnMaterial[us] += PieceValue[MG][gating_piece];
  }

  // Remove gates
  if (gating())
  {
      if (is_ok(from) && (gates(us) & from))
          st->gatesBB[us] ^= from;
      if (type_of(m) == CASTLING && (gates(us) & to_sq(m)))
          st->gatesBB[us] ^= to_sq(m);
      if (gates(them) & to)
          st->gatesBB[them] ^= to;
      if (!count_in_hand(us, ALL_PIECES) && !captures_to_hand())
          st->gatesBB[us] = 0;
  }

  // Update the key with the final value
  st->key = k;
  // Calculate checkers bitboard (if move gives check)
  st->checkersBB = givesCheck ? attackers_to(square<KING>(them), us) & pieces(us) : Bitboard(0);

  // Update information about promoted pieces
  if (type_of(m) != DROP && is_promoted(from))
      promotedPieces = (promotedPieces - from) | to;
  else if (type_of(m) == DROP && in_hand_piece_type(m) != dropped_piece_type(m))
      promotedPieces = promotedPieces | to;

  if (type_of(m) != DROP && unpromoted_piece_on(from))
  {
      unpromotedBoard[to] = unpromotedBoard[from];
      unpromotedBoard[from] = NO_PIECE;
  }
  else if (type_of(m) == DROP && in_hand_piece_type(m) != dropped_piece_type(m))
      unpromotedBoard[to] = make_piece(us, in_hand_piece_type(m));

  sideToMove = ~sideToMove;

  if (   counting_rule()
      && (  ((!st->countingLimit || captured) && count<ALL_PIECES>(sideToMove) == 1)
          || (!st->countingLimit && !count<PAWN>())))
  {
      st->countingLimit = 2 * counting_limit();
      st->countingPly = st->countingLimit && count<ALL_PIECES>(sideToMove) == 1 ? 2 * count<ALL_PIECES>() : 0;
  }

  // Update king attacks used for fast check detection
  set_check_info(st);

  // Calculate the repetition info. It is the ply distance from the previous
  // occurrence of the same position, negative in the 3-fold case, or zero
  // if the position was not repeated.
  st->repetition = 0;
  int end = captures_to_hand() ? st->pliesFromNull : std::min(st->rule50, st->pliesFromNull);
  if (end >= 4)
  {
      StateInfo* stp = st->previous->previous;
      for (int i = 4; i <= end; i += 2)
      {
          stp = stp->previous->previous;
          if (stp->key == st->key)
          {
              st->repetition = stp->repetition ? -i : i;
              break;
          }
      }
  }

  assert(pos_is_ok());
}


/// Position::undo_move() unmakes a move. When it returns, the position should
/// be restored to exactly the same state as before the move was made.

void Position::undo_move(Move m) {

  assert(is_ok(m));

  sideToMove = ~sideToMove;

  Color us = sideToMove;
  Square from = from_sq(m);
  Square to = to_sq(m);
  Piece pc = piece_on(to);

  assert(type_of(m) == DROP || empty(from) || type_of(m) == CASTLING || is_gating(m) || (type_of(m) == PROMOTION && sittuyin_promotion()));
  assert(type_of(st->capturedPiece) != KING);

  // Remove gated piece
  if (is_gating(m))
  {
      Piece gating_piece = make_piece(us, gating_type(m));
      remove_piece(gating_piece, gating_square(m));
      add_to_hand(gating_piece);
      st->gatesBB[us] |= gating_square(m);
  }

  if (type_of(m) == PROMOTION)
  {
      assert(relative_rank(us, to, max_rank()) >= promotion_rank() || sittuyin_promotion());
      assert(type_of(pc) == promotion_type(m));
      assert(type_of(pc) >= KNIGHT && type_of(pc) < KING);

      remove_piece(pc, to);
      pc = make_piece(us, PAWN);
      put_piece(pc, to);
      if (captures_to_hand() && !drop_loop())
          promotedPieces -= to;
  }
  else if (type_of(m) == PIECE_PROMOTION)
  {
      remove_piece(pc, to);
      pc = unpromoted_piece_on(to);
      put_piece(pc, to);
      unpromotedBoard[to] = NO_PIECE;
      promotedPieces -= to;
  }
  else if (type_of(m) == PIECE_DEMOTION)
  {
      remove_piece(pc, to);
      unpromotedBoard[from] = pc;
      pc = make_piece(us, promoted_piece_type(type_of(pc)));
      put_piece(pc, to);
      promotedPieces |= from;
  }

  if (type_of(m) == CASTLING)
  {
      Square rfrom, rto;
      do_castling<false>(us, from, to, rfrom, rto);
  }
  else
  {
      if (type_of(m) == DROP)
          undrop_piece(make_piece(us, in_hand_piece_type(m)), pc, to); // Remove the dropped piece
      else
          move_piece(pc, to, from); // Put the piece back at the source square
      if (captures_to_hand() && !drop_loop() && is_promoted(to))
      {
          promotedPieces = (promotedPieces - to);
          if (type_of(m) != DROP)
              promotedPieces |= from;
      }
      if (unpromoted_piece_on(to))
      {
          if (type_of(m) != DROP)
              unpromotedBoard[from] = unpromotedBoard[to];
          unpromotedBoard[to] = NO_PIECE;
      }

      if (st->capturedPiece)
      {
          Square capsq = to;

          if (type_of(m) == ENPASSANT)
          {
              capsq -= pawn_push(us);

              assert(type_of(pc) == PAWN);
              assert(to == st->previous->epSquare);
              assert(relative_rank(~us, to, max_rank()) == Rank(double_step_rank() + 1));
              assert(piece_on(capsq) == NO_PIECE);
              assert(st->capturedPiece == make_piece(~us, PAWN));
          }

          put_piece(st->capturedPiece, capsq); // Restore the captured piece
          if (captures_to_hand())
          {
              remove_from_hand(!drop_loop() && st->capturedpromoted ? (st->unpromotedCapturedPiece ? ~st->unpromotedCapturedPiece
                                                                                                   : make_piece(~color_of(st->capturedPiece), PAWN))
                                                                    : ~st->capturedPiece);
              if (!drop_loop() && st->capturedpromoted)
                  promotedPieces |= to;
          }
          if (st->unpromotedCapturedPiece)
              unpromotedBoard[to] = st->unpromotedCapturedPiece;
      }
  }

  // Finally point our state pointer back to the previous state
  st = st->previous;
  --gamePly;

  assert(pos_is_ok());
}


/// Position::do_castling() is a helper used to do/undo a castling move. This
/// is a bit tricky in Chess960 where from/to squares can overlap.
template<bool Do>
void Position::do_castling(Color us, Square from, Square& to, Square& rfrom, Square& rto) {

  bool kingSide = to > from;
  rfrom = to; // Castling is encoded as "king captures friendly rook"
  to = make_square(kingSide ? castling_kingside_file() : castling_queenside_file(),
                   relative_rank(us, castling_rank(), max_rank()));
  rto = to + (kingSide ? WEST : EAST);

  // Remove both pieces first since squares could overlap in Chess960
  Piece castling_piece = piece_on(Do ? from : to);
  remove_piece(castling_piece, Do ? from : to);
  remove_piece(make_piece(us, ROOK), Do ? rfrom : rto);
  board[Do ? from : to] = board[Do ? rfrom : rto] = NO_PIECE; // Since remove_piece doesn't do it for us
  put_piece(castling_piece, Do ? to : from);
  put_piece(make_piece(us, ROOK), Do ? rto : rfrom);
}


/// Position::do(undo)_null_move() is used to do(undo) a "null move": It flips
/// the side to move without executing any move on the board.

void Position::do_null_move(StateInfo& newSt) {

  assert(!checkers());
  assert(&newSt != st);

  std::memcpy(&newSt, st, sizeof(StateInfo));
  newSt.previous = st;
  st = &newSt;

  if (st->epSquare != SQ_NONE)
  {
      st->key ^= Zobrist::enpassant[file_of(st->epSquare)];
      st->epSquare = SQ_NONE;
  }

  st->key ^= Zobrist::side;
  prefetch(TT.first_entry(st->key));

  ++st->rule50;
  st->pliesFromNull = 0;

  sideToMove = ~sideToMove;

  set_check_info(st);

  st->repetition = 0;

  assert(pos_is_ok());
}

void Position::undo_null_move() {

  assert(!checkers());

  st = st->previous;
  sideToMove = ~sideToMove;
}


/// Position::key_after() computes the new hash key after the given move. Needed
/// for speculative prefetch. It doesn't recognize special moves like castling,
/// en-passant and promotions.

Key Position::key_after(Move m) const {

  Square from = from_sq(m);
  Square to = to_sq(m);
  Piece pc = moved_piece(m);
  Piece captured = piece_on(to);
  Key k = st->key ^ Zobrist::side;

  if (captured)
  {
      k ^= Zobrist::psq[captured][to];
      if (captures_to_hand())
      {
          Piece removeFromHand = !drop_loop() && is_promoted(to) ? make_piece(~color_of(captured), PAWN) : ~captured;
          k ^= Zobrist::inHand[removeFromHand][pieceCountInHand[color_of(removeFromHand)][type_of(removeFromHand)] + 1]
              ^ Zobrist::inHand[removeFromHand][pieceCountInHand[color_of(removeFromHand)][type_of(removeFromHand)]];
      }
  }
  if (type_of(m) == DROP)
  {
      Piece pc_hand = make_piece(sideToMove, in_hand_piece_type(m));
      return k ^ Zobrist::psq[pc][to] ^ Zobrist::inHand[pc_hand][pieceCountInHand[color_of(pc_hand)][type_of(pc_hand)]]
            ^ Zobrist::inHand[pc_hand][pieceCountInHand[color_of(pc_hand)][type_of(pc_hand)] - 1];
  }

  return k ^ Zobrist::psq[pc][to] ^ Zobrist::psq[pc][from];
}


/// Position::see_ge (Static Exchange Evaluation Greater or Equal) tests if the
/// SEE value of move is greater or equal to the given threshold. We'll use an
/// algorithm similar to alpha-beta pruning with a null window.

bool Position::see_ge(Move m, Value threshold) const {

  assert(is_ok(m));

  // Only deal with normal moves, assume others pass a simple see
  if (type_of(m) != NORMAL && type_of(m) != DROP && type_of(m) != PIECE_PROMOTION)
      return VALUE_ZERO >= threshold;

  Bitboard stmAttackers;
  Square from = from_sq(m), to = to_sq(m);
  PieceType nextVictim = type_of(m) == DROP ? dropped_piece_type(m) : type_of(piece_on(from));
  Color us = type_of(m) == DROP ? sideToMove : color_of(piece_on(from));
  Color stm = ~us; // First consider opponent's move
  Value balance;   // Values of the pieces taken by us minus opponent's ones


  // nCheck
  if (check_counting() && color_of(moved_piece(m)) == sideToMove && gives_check(m))
      return true;

  // Extinction
  if (   extinction_value() != VALUE_NONE
      && piece_on(to)
      && (   (   extinction_piece_types().find(type_of(piece_on(to))) != extinction_piece_types().end()
              && pieceCount[piece_on(to)] == 1)
          || (   extinction_piece_types().find(ALL_PIECES) != extinction_piece_types().end()
              && count<ALL_PIECES>(~sideToMove) == 1)))
      return extinction_value() < VALUE_ZERO;

  // The opponent may be able to recapture so this is the best result
  // we can hope for.
  balance = PieceValue[MG][piece_on(to)] - threshold;

  if (balance < VALUE_ZERO)
      return false;

  // Now assume the worst possible result: that the opponent can
  // capture our piece for free.
  balance -= PieceValue[MG][nextVictim];

  // If it is enough (like in PxQ) then return immediately. Note that
  // in case nextVictim == KING we always return here, this is ok
  // if the given move is legal.
  if (balance >= VALUE_ZERO)
      return true;

  // Find all attackers to the destination square, with the moving piece
  // removed, but possibly an X-ray attacker added behind it.
  Bitboard occupied = type_of(m) == DROP ? pieces() ^ to : pieces() ^ from ^ to;
  Bitboard attackers = attackers_to(to, occupied) & occupied;

  while (true)
  {
      stmAttackers = attackers & pieces(stm);

      // Don't allow pinned pieces to attack (except the king) as long as
      // any pinners are on their original square.
      if (st->pinners[~stm] & occupied)
          stmAttackers &= ~st->blockersForKing[stm];

      // If stm has no more attackers then give up: stm loses
      if (!stmAttackers)
          break;

      // Locate and remove the next least valuable attacker, and add to
      // the bitboard 'attackers' the possibly X-ray attackers behind it.
      nextVictim = min_attacker<PAWN>(byTypeBB, to, stmAttackers, occupied, attackers);

      stm = ~stm; // Switch side to move

      // Negamax the balance with alpha = balance, beta = balance+1 and
      // add nextVictim's value.
      //
      //      (balance, balance+1) -> (-balance-1, -balance)
      //
      assert(balance < VALUE_ZERO);

      balance = -balance - 1 - PieceValue[MG][nextVictim];

      // If balance is still non-negative after giving away nextVictim then we
      // win. The only thing to be careful about it is that we should revert
      // stm if we captured with the king when the opponent still has attackers.
      if (balance >= VALUE_ZERO)
      {
          if (nextVictim == KING && (attackers & pieces(stm)))
              stm = ~stm;
          break;
      }
      assert(nextVictim != KING);
  }
  return us != stm; // We break the above loop when stm loses
}


/// Position::is_optinal_game_end() tests whether the position may end the game by
/// 50-move rule, by repetition, or a variant rule that allows a player to claim a game result.

bool Position::is_optional_game_end(Value& result, int ply) const {

  // n-move rule
  if (n_move_rule() && st->rule50 > (2 * n_move_rule() - 1) && (!checkers() || MoveList<LEGAL>(*this).size()))
  {
      result = VALUE_DRAW;
      return true;
  }

  // n-fold repetition
  if (n_fold_rule())
  {
      int end = captures_to_hand() ? st->pliesFromNull : std::min(st->rule50, st->pliesFromNull);

      if (end >= 4)
      {
          StateInfo* stp = st->previous->previous;
          int cnt = 0;
          bool perpetual = true;

          for (int i = 4; i <= end; i += 2)
          {
              stp = stp->previous->previous;
              perpetual &= bool(stp->checkersBB);

              // Return a draw score if a position repeats once earlier but strictly
              // after the root, or repeats twice before or at the root.
              if (   stp->key == st->key
                  && ++cnt + 1 == (ply > i ? 2 : n_fold_rule()))
              {
                  result = convert_mate_value(  var->perpetualCheckIllegal && perpetual ? VALUE_MATE
                                              : var->nFoldValueAbsolute && sideToMove == BLACK ? -var->nFoldValue
                                              : var->nFoldValue, ply);
                  return true;
              }
          }
      }
  }

  // counting rules
  if (   counting_rule()
      && st->countingLimit
      && st->countingPly >= st->countingLimit
      && (!checkers() || MoveList<LEGAL>(*this).size()))
  {
      result = VALUE_DRAW;
      return true;
  }

  // sittuyin stalemate due to optional promotion (3.9 c.7)
  if (   sittuyin_promotion()
      && count<ALL_PIECES>(sideToMove) == 2
      && count<PAWN>(sideToMove) == 1
      && !checkers())
  {
      bool promotionsOnly = true;
      for (const auto& m : MoveList<LEGAL>(*this))
          if (type_of(m) != PROMOTION)
          {
              promotionsOnly = false;
              break;
          }
      if (promotionsOnly)
      {
          result = VALUE_DRAW;
          return true;
      }
  }

  return false;
}

/// Position::is_immediate_game_end() tests whether the position ends the game
/// immediately by a variant rule, i.e., there are no more legal moves.
/// It does not not detect stalemates.

bool Position::is_immediate_game_end(Value& result, int ply) const {

  // bare king rule
  if (    bare_king_value() != VALUE_NONE
      && !bare_king_move()
      && !(count<ALL_PIECES>(sideToMove) - count<KING>(sideToMove)))
  {
      result = bare_king_value(ply);
      return true;
  }
  if (    bare_king_value() != VALUE_NONE
      &&  bare_king_move()
      && !(count<ALL_PIECES>(~sideToMove) - count<KING>(~sideToMove)))
  {
      result = -bare_king_value(ply);
      return true;
  }
  // extinction
  if (extinction_value() != VALUE_NONE)
  {
      for (PieceType pt : extinction_piece_types())
          if (!count(WHITE, pt) || !count(BLACK, pt))
          {
              result = !count(sideToMove, pt) ? extinction_value(ply) : -extinction_value(ply);
              return true;
          }
  }
  // capture the flag
  if (   capture_the_flag_piece()
      && !flag_move()
      && (capture_the_flag(~sideToMove) & pieces(~sideToMove, capture_the_flag_piece())))
  {
      result = mated_in(ply);
      return true;
  }
  if (   capture_the_flag_piece()
      && flag_move()
      && (capture_the_flag(sideToMove) & pieces(sideToMove, capture_the_flag_piece())))
  {
      result =  (capture_the_flag(~sideToMove) & pieces(~sideToMove, capture_the_flag_piece()))
              && sideToMove == WHITE ? VALUE_DRAW : mate_in(ply);
      return true;
  }
  // nCheck
  if (check_counting() && checks_remaining(~sideToMove) == 0)
  {
      result = mated_in(ply);
      return true;
  }
  // Connect-n
  if (connect_n() > 0)
  {
      Bitboard b;
      for (Direction d : {NORTH, NORTH_EAST, EAST, SOUTH_EAST})
      {
          b = pieces(~sideToMove);
          for (int i = 1; i < connect_n() && b; i++)
              b &= shift(d, b);
          if (b)
          {
              result = mated_in(ply);
              return true;
          }
      }
  }

  return false;
}


// Position::has_repeated() tests whether there has been at least one repetition
// of positions since the last capture or pawn move.

bool Position::has_repeated() const {

    StateInfo* stc = st;
    int end = captures_to_hand() ? st->pliesFromNull : std::min(st->rule50, st->pliesFromNull);
    while (end-- >= 4)
    {
        if (stc->repetition)
            return true;

        stc = stc->previous;
    }
    return false;
}


/// Position::has_game_cycle() tests if the position has a move which draws by repetition,
/// or an earlier position has a move that directly reaches the current position.

bool Position::has_game_cycle(int ply) const {

  int j;

  int end = captures_to_hand() ? st->pliesFromNull : std::min(st->rule50, st->pliesFromNull);

  if (end < 3 || var->nFoldValue != VALUE_DRAW)
    return false;

  Key originalKey = st->key;
  StateInfo* stp = st->previous;

  for (int i = 3; i <= end; i += 2)
  {
      stp = stp->previous->previous;

      Key moveKey = originalKey ^ stp->key;
      if (   (j = H1(moveKey), cuckoo[j] == moveKey)
          || (j = H2(moveKey), cuckoo[j] == moveKey))
      {
          Move move = cuckooMove[j];
          Square s1 = from_sq(move);
          Square s2 = to_sq(move);

          if (!(between_bb(s1, s2) & pieces()))
          {
              if (ply > i)
                  return true;

              // For nodes before or at the root, check that the move is a
              // repetition rather than a move to the current position.
              // In the cuckoo table, both moves Rc1c5 and Rc5c1 are stored in
              // the same location, so we have to select which square to check.
              if (color_of(piece_on(empty(s1) ? s2 : s1)) != side_to_move())
                  continue;

              // For repetitions before or at the root, require one more
              if (stp->repetition)
                  return true;
          }
      }
  }
  return false;
}


/// Position::counting_limit() returns the counting limit in full moves.

int Position::counting_limit() const {

  assert(counting_rule());

  // No counting yet
  if (count<PAWN>() && count<ALL_PIECES>(sideToMove) > 1)
      return 0;

  switch (counting_rule())
  {
  case MAKRUK_COUNTING:
      // Board's honor rule
      if (count<ALL_PIECES>(sideToMove) > 1)
          return 64;

      // Pieces' honor rule
      if (count<ROOK>(~sideToMove) > 1)
          return 8;
      if (count<ROOK>(~sideToMove) == 1)
          return 16;
      if (count<KHON>(~sideToMove) > 1)
          return 22;
      if (count<KNIGHT>(~sideToMove) > 1)
          return 32;
      if (count<KHON>(~sideToMove) == 1)
          return 44;

      return 64;

  case ASEAN_COUNTING:
      if (count<ALL_PIECES>(sideToMove) > 1)
          return 0;
      if (count<ROOK>(~sideToMove))
          return 16;
      if (count<KHON>(~sideToMove) && count<MET>(~sideToMove))
          return 44;
      if (count<KNIGHT>(~sideToMove) && count<MET>(~sideToMove))
          return 64;

      return 0;

  default:
      assert(false);
      return 0;
  }

}


/// Position::flip() flips position with the white and black sides reversed. This
/// is only useful for debugging e.g. for finding evaluation symmetry bugs.

void Position::flip() {

  string f, token;
  std::stringstream ss(fen());

  for (Rank r = RANK_MAX; r >= RANK_1; --r) // Piece placement
  {
      std::getline(ss, token, r > RANK_1 ? '/' : ' ');
      f.insert(0, token + (f.empty() ? " " : "/"));
  }

  ss >> token; // Active color
  f += (token == "w" ? "B " : "W "); // Will be lowercased later

  ss >> token; // Castling availability
  f += token + " ";

  std::transform(f.begin(), f.end(), f.begin(),
                 [](char c) { return char(islower(c) ? toupper(c) : tolower(c)); });

  ss >> token; // En passant square
  f += (token == "-" ? token : token.replace(1, 1, token[1] == '3' ? "6" : "3"));

  std::getline(ss, token); // Half and full moves
  f += token;

  set(variant(), f, is_chess960(), st, this_thread());

  assert(pos_is_ok());
}


/// Position::pos_is_ok() performs some consistency checks for the
/// position object and raises an asserts if something wrong is detected.
/// This is meant to be helpful when debugging.

bool Position::pos_is_ok() const {

  constexpr bool Fast = true; // Quick (default) or full check?

  if (   (sideToMove != WHITE && sideToMove != BLACK)
      || (count<KING>(WHITE) && piece_on(square<KING>(WHITE)) != make_piece(WHITE, KING))
      || (count<KING>(BLACK) && piece_on(square<KING>(BLACK)) != make_piece(BLACK, KING))
      || (   ep_square() != SQ_NONE
          && relative_rank(~sideToMove, ep_square(), max_rank()) != Rank(double_step_rank() + 1)))
      assert(0 && "pos_is_ok: Default");

  if (Fast)
      return true;

  if (   pieceCount[make_piece(~sideToMove, KING)]
      && (attackers_to(square<KING>(~sideToMove)) & pieces(sideToMove)))
      assert(0 && "pos_is_ok: Kings");

  if (   pieceCount[make_piece(WHITE, PAWN)] > 64
      || pieceCount[make_piece(BLACK, PAWN)] > 64)
      assert(0 && "pos_is_ok: Pawns");

  if (   (pieces(WHITE) & pieces(BLACK))
      || (pieces(WHITE) | pieces(BLACK)) != pieces()
      || popcount(pieces(WHITE)) > 64
      || popcount(pieces(BLACK)) > 64)
      assert(0 && "pos_is_ok: Bitboards");

  for (PieceType p1 = PAWN; p1 <= KING; ++p1)
      for (PieceType p2 = PAWN; p2 <= KING; ++p2)
          if (p1 != p2 && (pieces(p1) & pieces(p2)))
              assert(0 && "pos_is_ok: Bitboards");

  StateInfo si = *st;
  set_state(&si);
  if (std::memcmp(&si, st, sizeof(StateInfo)))
      assert(0 && "pos_is_ok: State");

  for (Color c : {WHITE, BLACK})
      for (PieceType pt = PAWN; pt <= KING; ++pt)
      {
          Piece pc = make_piece(c, pt);
          if (   pieceCount[pc] != popcount(pieces(c, pt))
              || pieceCount[pc] != std::count(board, board + SQUARE_NB, pc))
              assert(0 && "pos_is_ok: Pieces");

          for (int i = 0; i < pieceCount[pc]; ++i)
              if (board[pieceList[pc][i]] != pc || index[pieceList[pc][i]] != i)
                  assert(0 && "pos_is_ok: Index");
      }

  for (Color c : { WHITE, BLACK })
      for (CastlingRights cr : {c & KING_SIDE, c & QUEEN_SIDE})
      {
          if (!can_castle(cr))
              continue;

          if (   piece_on(castlingRookSquare[cr]) != make_piece(c, ROOK)
              || castlingRightsMask[castlingRookSquare[cr]] != cr
              || (castlingRightsMask[square<KING>(c)] & cr) != cr)
              assert(0 && "pos_is_ok: Castling");
      }

  return true;
}<|MERGE_RESOLUTION|>--- conflicted
+++ resolved
@@ -471,28 +471,17 @@
 
 void Position::set_castling_right(Color c, Square rfrom) {
 
-<<<<<<< HEAD
   Square kfrom = count<KING>(c) ? square<KING>(c) : make_square(FILE_E, relative_rank(c, castling_rank(), max_rank()));
-  CastlingSide cs = kfrom < rfrom ? KING_SIDE : QUEEN_SIDE;
-  CastlingRight cr = (c | cs);
-=======
-  Square kfrom = square<KING>(c);
   CastlingRights cr = c & (kfrom < rfrom ? KING_SIDE: QUEEN_SIDE);
->>>>>>> a858defd
 
   st->castlingRights |= cr;
   castlingRightsMask[kfrom] |= cr;
   castlingRightsMask[rfrom] |= cr;
   castlingRookSquare[cr] = rfrom;
 
-<<<<<<< HEAD
-  Square kto = make_square(cs == KING_SIDE ? castling_kingside_file() : castling_queenside_file(),
+  Square kto = make_square(cr & KING_SIDE ? castling_kingside_file() : castling_queenside_file(),
                            relative_rank(c, castling_rank(), max_rank()));
-  Square rto = kto + (cs == KING_SIDE ? WEST : EAST);
-=======
-  Square kto = relative_square(c, cr & KING_SIDE ? SQ_G1 : SQ_C1);
-  Square rto = relative_square(c, cr & KING_SIDE ? SQ_F1 : SQ_D1);
->>>>>>> a858defd
+  Square rto = kto + (cr & KING_SIDE ? WEST : EAST);
 
   castlingPath[cr] =   (between_bb(rfrom, rto) | between_bb(kfrom, kto) | rto | kto)
                     & ~(square_bb(kfrom) | rfrom);
