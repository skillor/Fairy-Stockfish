--- conflicted
+++ resolved
@@ -24,18 +24,12 @@
 
 /// TTEntry struct is the 12 bytes transposition table entry, defined as below:
 ///
-/// move       32 bit
 /// key        16 bit
-<<<<<<< HEAD
-/// value      16 bit
-/// eval value 16 bit
-=======
 /// depth       8 bit
->>>>>>> 288a6044
 /// generation  5 bit
 /// pv node     1 bit
 /// bound type  2 bit
-/// move       16 bit
+/// move       32 bit (official SF: 16 bit)
 /// value      16 bit
 /// eval value 16 bit
 
@@ -52,14 +46,10 @@
 private:
   friend class TranspositionTable;
 
-  uint32_t move32;
   uint16_t key16;
-<<<<<<< HEAD
-=======
   uint8_t  depth8;
   uint8_t  genBound8;
-  uint16_t move16;
->>>>>>> 288a6044
+  uint32_t move32;
   int16_t  value16;
   int16_t  eval16;
 };
