/*
  Stockfish, a UCI chess playing engine derived from Glaurung 2.1
  Copyright (C) 2004-2008 Tord Romstad (Glaurung author)
  Copyright (C) 2008-2015 Marco Costalba, Joona Kiiski, Tord Romstad
  Copyright (C) 2015-2020 Marco Costalba, Joona Kiiski, Gary Linscott, Tord Romstad

  Stockfish is free software: you can redistribute it and/or modify
  it under the terms of the GNU General Public License as published by
  the Free Software Foundation, either version 3 of the License, or
  (at your option) any later version.

  Stockfish is distributed in the hope that it will be useful,
  but WITHOUT ANY WARRANTY; without even the implied warranty of
  MERCHANTABILITY or FITNESS FOR A PARTICULAR PURPOSE.  See the
  GNU General Public License for more details.

  You should have received a copy of the GNU General Public License
  along with this program.  If not, see <http://www.gnu.org/licenses/>.
*/

#include <algorithm>
#include <cassert>
#include <cmath>
#include <cstring>   // For std::memset
#include <iostream>
#include <sstream>

#include "evaluate.h"
#include "misc.h"
#include "movegen.h"
#include "movepick.h"
#include "partner.h"
#include "position.h"
#include "search.h"
#include "thread.h"
#include "timeman.h"
#include "tt.h"
#include "uci.h"
#include "syzygy/tbprobe.h"

namespace Search {

  LimitsType Limits;
}

namespace Tablebases {

  int Cardinality;
  bool RootInTB;
  bool UseRule50;
  Depth ProbeDepth;
}

namespace TB = Tablebases;

using std::string;
using Eval::evaluate;
using namespace Search;

namespace {

  // Different node types, used as a template parameter
  enum NodeType { NonPV, PV };

  constexpr uint64_t ttHitAverageWindow     = 4096;
  constexpr uint64_t ttHitAverageResolution = 1024;

  // Razor and futility margins
  constexpr int RazorMargin = 531;
  Value futility_margin(Depth d, bool improving) {
    return Value(217 * (d - improving));
  }

  // Reductions lookup table, initialized at startup
  int Reductions[MAX_MOVES]; // [depth or moveNumber]

  Depth reduction(bool i, Depth d, int mn) {
    int r = Reductions[d] * Reductions[mn];
    return (r + 511) / 1024 + (!i && r > 1007);
  }

  constexpr int futility_move_count(bool improving, Depth depth) {
    return (4 + depth * depth) / (2 - improving);
  }

  // History and stats update bonus, based on depth
  int stat_bonus(Depth d) {
    return d > 15 ? -8 : 19 * d * d + 155 * d - 132;
  }

  // Add a small random component to draw evaluations to avoid 3fold-blindness
  Value value_draw(Thread* thisThread) {
    return VALUE_DRAW + Value(2 * (thisThread->nodes & 1) - 1);
  }

  // Skill structure is used to implement strength limit
  struct Skill {
    explicit Skill(int l) : level(l) {}
    bool enabled() const { return level < 20; }
    bool time_to_pick(Depth depth) const { return depth == 1 + std::max(level, 0); }
    Move pick_best(size_t multiPV);

    int level;
    Move best = MOVE_NONE;
  };

  // Breadcrumbs are used to mark nodes as being searched by a given thread
  struct Breadcrumb {
    std::atomic<Thread*> thread;
    std::atomic<Key> key;
  };
  std::array<Breadcrumb, 1024> breadcrumbs;

  // ThreadHolding structure keeps track of which thread left breadcrumbs at the given
  // node for potential reductions. A free node will be marked upon entering the moves
  // loop by the constructor, and unmarked upon leaving that loop by the destructor.
  struct ThreadHolding {
    explicit ThreadHolding(Thread* thisThread, Key posKey, int ply) {
       location = ply < 8 ? &breadcrumbs[posKey & (breadcrumbs.size() - 1)] : nullptr;
       otherThread = false;
       owning = false;
       if (location)
       {
          // See if another already marked this location, if not, mark it ourselves
          Thread* tmp = (*location).thread.load(std::memory_order_relaxed);
          if (tmp == nullptr)
          {
              (*location).thread.store(thisThread, std::memory_order_relaxed);
              (*location).key.store(posKey, std::memory_order_relaxed);
              owning = true;
          }
          else if (   tmp != thisThread
                   && (*location).key.load(std::memory_order_relaxed) == posKey)
              otherThread = true;
       }
    }

    ~ThreadHolding() {
       if (owning) // Free the marked location
           (*location).thread.store(nullptr, std::memory_order_relaxed);
    }

    bool marked() { return otherThread; }

    private:
    Breadcrumb* location;
    bool otherThread, owning;
  };

  template <NodeType NT>
  Value search(Position& pos, Stack* ss, Value alpha, Value beta, Depth depth, bool cutNode);

  template <NodeType NT>
  Value qsearch(Position& pos, Stack* ss, Value alpha, Value beta, Depth depth = 0);

  Value value_to_tt(Value v, int ply);
  Value value_from_tt(Value v, int ply, int r50c);
  void update_pv(Move* pv, Move move, Move* childPv);
  void update_continuation_histories(Stack* ss, Piece pc, Square to, int bonus);
  void update_quiet_stats(const Position& pos, Stack* ss, Move move, int bonus, int depth);
  void update_all_stats(const Position& pos, Stack* ss, Move bestMove, Value bestValue, Value beta, Square prevSq,
                        Move* quietsSearched, int quietCount, Move* capturesSearched, int captureCount, Depth depth);

  // perft() is our utility to verify move generation. All the leaf nodes up
  // to the given depth are generated and counted, and the sum is returned.
  template<bool Root>
  uint64_t perft(Position& pos, Depth depth) {

    StateInfo st;
    uint64_t cnt, nodes = 0;
    const bool leaf = (depth == 2);

    for (const auto& m : MoveList<LEGAL>(pos))
    {
        assert(pos.pseudo_legal(m));
        if (Root && depth <= 1)
            cnt = 1, nodes++;
        else
        {
            pos.do_move(m, st);
            cnt = leaf ? MoveList<LEGAL>(pos).size() : perft<false>(pos, depth - 1);
            nodes += cnt;
            pos.undo_move(m);
        }
        if (Root)
            sync_cout << UCI::move(pos, m) << ": " << cnt << sync_endl;
    }
    return nodes;
  }

} // namespace


/// Search::init() is called at startup to initialize various lookup tables

void Search::init() {

  for (int i = 1; i < MAX_MOVES; ++i)
      Reductions[i] = int((24.8 + std::log(Threads.size()) / 2) * std::log(i));
}


/// Search::clear() resets search state to its initial value

void Search::clear() {

  Threads.main()->wait_for_search_finished();

  Time.availableNodes = 0;
  TT.clear();
  Threads.clear();
  Tablebases::init(Options["SyzygyPath"]); // Free mapped files
}


/// MainThread::search() is started when the program receives the UCI 'go'
/// command. It searches from the root position and outputs the "bestmove".

void MainThread::search() {

  if (Limits.perft)
  {
      nodes = perft<true>(rootPos, Limits.perft);
      sync_cout << "\nNodes searched: " << nodes << "\n" << sync_endl;
      return;
  }

  Color us = rootPos.side_to_move();
  Time.init(rootPos, Limits, us, rootPos.game_ply());
  TT.new_search();

  if (rootMoves.empty() || (Options["Protocol"] == "xboard" && rootPos.is_optional_game_end()))
  {
      rootMoves.emplace_back(MOVE_NONE);
      Value variantResult;
      Value result =  rootPos.is_game_end(variantResult) ? variantResult
                    : rootPos.checkers()                 ? rootPos.checkmate_value()
                                                         : rootPos.stalemate_value();
      if (Options["Protocol"] == "xboard")
      {
          // rotate MOVE_NONE to front (for optional game end)
          std::rotate(rootMoves.rbegin(), rootMoves.rbegin() + 1, rootMoves.rend());
          sync_cout << (  result == VALUE_DRAW ? "1/2-1/2 {Draw}"
                        : (rootPos.side_to_move() == BLACK ? -result : result) == VALUE_MATE ? "1-0 {White wins}"
                        : "0-1 {Black wins}")
                    << sync_endl;
      }
      else
      sync_cout << "info depth 0 score "
                << UCI::value(result)
                << sync_endl;
  }
  else
  {
      for (Thread* th : Threads)
      {
          th->bestMoveChanges = 0;
          if (th != this)
              th->start_searching();
      }

      Thread::search(); // Let's start searching!
  }

  if (rootPos.two_boards() && !Threads.abort && Options["Protocol"] == "xboard")
  {
      while (!Threads.stop && (Partner.sitRequested || Partner.weDead) && Time.elapsed() < Limits.time[us] - 1000)
      {}
  }

  // When we reach the maximum depth, we can arrive here without a raise of
  // Threads.stop. However, if we are pondering or in an infinite search,
  // the UCI protocol states that we shouldn't print the best move before the
  // GUI sends a "stop" or "ponderhit" command. We therefore simply wait here
  // until the GUI sends one of those commands.

  while (!Threads.stop && (ponder || Limits.infinite))
  {} // Busy wait for a stop or a ponder reset

  // Stop the threads if not already stopped (also raise the stop if
  // "ponderhit" just reset Threads.ponder).
  Threads.stop = true;

  // Wait until all threads have finished
  for (Thread* th : Threads)
      if (th != this)
          th->wait_for_search_finished();

  // When playing in 'nodes as time' mode, subtract the searched nodes from
  // the available ones before exiting.
  if (Limits.npmsec)
      Time.availableNodes += Limits.inc[us] - Threads.nodes_searched();

  bestThread = this;

  // Check if there are threads with a better score than main thread
  if (    Options["MultiPV"] == 1
      && !Limits.depth
      && !(Skill(Options["Skill Level"]).enabled() || Options["UCI_LimitStrength"])
      &&  rootMoves[0].pv[0] != MOVE_NONE)
  {
      std::map<Move, int64_t> votes;
      Value minScore = this->rootMoves[0].score;

      // Find out minimum score
      for (Thread* th: Threads)
          minScore = std::min(minScore, th->rootMoves[0].score);

      // Vote according to score and depth, and select the best thread
      for (Thread* th : Threads)
      {
          votes[th->rootMoves[0].pv[0]] +=
              (th->rootMoves[0].score - minScore + 14) * int(th->completedDepth);

          if (bestThread->rootMoves[0].score >= VALUE_TB_WIN_IN_MAX_PLY)
          {
              // Make sure we pick the shortest mate
              if (th->rootMoves[0].score > bestThread->rootMoves[0].score)
                  bestThread = th;
          }
          else if (   th->rootMoves[0].score >= VALUE_TB_WIN_IN_MAX_PLY
                   || votes[th->rootMoves[0].pv[0]] > votes[bestThread->rootMoves[0].pv[0]])
              bestThread = th;
      }
  }

  previousScore = bestThread->rootMoves[0].score;

  // Send again PV info if we have a new best thread
  if (bestThread != this)
      sync_cout << UCI::pv(bestThread->rootPos, bestThread->completedDepth, -VALUE_INFINITE, VALUE_INFINITE) << sync_endl;

  if (Options["Protocol"] == "xboard")
  {
      // Send move only when not in analyze mode and not at game end
      if (!Options["UCI_AnalyseMode"] && rootMoves[0].pv[0] != MOVE_NONE && !Threads.abort.exchange(true))
          sync_cout << "move " << UCI::move(rootPos, bestThread->rootMoves[0].pv[0]) << sync_endl;
      return;
  }

  sync_cout << "bestmove " << UCI::move(rootPos, bestThread->rootMoves[0].pv[0]);

  if (bestThread->rootMoves[0].pv.size() > 1 || bestThread->rootMoves[0].extract_ponder_from_tt(rootPos))
      std::cout << " ponder " << UCI::move(rootPos, bestThread->rootMoves[0].pv[1]);

  std::cout << sync_endl;
}


/// Thread::search() is the main iterative deepening loop. It calls search()
/// repeatedly with increasing depth until the allocated thinking time has been
/// consumed, the user stops the search, or the maximum search depth is reached.

void Thread::search() {

  // To allow access to (ss-7) up to (ss+2), the stack must be oversized.
  // The former is needed to allow update_continuation_histories(ss-1, ...),
  // which accesses its argument at ss-6, also near the root.
  // The latter is needed for statScores and killer initialization.
  Stack stack[MAX_PLY+10], *ss = stack+7;
  Move  pv[MAX_PLY+1];
  Value bestValue, alpha, beta, delta;
  Move  lastBestMove = MOVE_NONE;
  Depth lastBestMoveDepth = 0;
  MainThread* mainThread = (this == Threads.main() ? Threads.main() : nullptr);
  double timeReduction = 1, totBestMoveChanges = 0;
  Color us = rootPos.side_to_move();
  int iterIdx = 0;

  std::memset(ss-7, 0, 10 * sizeof(Stack));
  for (int i = 7; i > 0; i--)
      (ss-i)->continuationHistory = &this->continuationHistory[0][0][NO_PIECE][0]; // Use as a sentinel

  ss->pv = pv;

  bestValue = delta = alpha = -VALUE_INFINITE;
  beta = VALUE_INFINITE;

  if (mainThread)
  {
      if (mainThread->previousScore == VALUE_INFINITE)
          for (int i=0; i<4; ++i)
              mainThread->iterValue[i] = VALUE_ZERO;
      else
          for (int i=0; i<4; ++i)
              mainThread->iterValue[i] = mainThread->previousScore;
  }

  size_t multiPV = Options["MultiPV"];

  // Pick integer skill levels, but non-deterministically round up or down
  // such that the average integer skill corresponds to the input floating point one.
  // UCI_Elo is converted to a suitable fractional skill level, using anchoring
  // to CCRL Elo (goldfish 1.13 = 2000) and a fit through Ordo derived Elo
  // for match (TC 60+0.6) results spanning a wide range of k values.
  PRNG rng(now());
  double floatLevel = Options["UCI_LimitStrength"] ?
                      Utility::clamp(std::pow((Options["UCI_Elo"] - 1346.6) / 143.4, 1 / 0.806), 0.0, 20.0) :
                        double(Options["Skill Level"]);
  int intLevel = int(floatLevel) +
                 ((floatLevel - int(floatLevel)) * 1024 > rng.rand<unsigned>() % 1024  ? 1 : 0);
  Skill skill(intLevel);

  // When playing with strength handicap enable MultiPV search that we will
  // use behind the scenes to retrieve a set of possible moves.
  if (skill.enabled())
      multiPV = std::max(multiPV, (size_t)4);

  multiPV = std::min(multiPV, rootMoves.size());
  ttHitAverage = ttHitAverageWindow * ttHitAverageResolution / 2;

  int ct = int(Options["Contempt"]) * PawnValueEg / 100; // From centipawns

  // In analysis mode, adjust contempt in accordance with user preference
  if (Limits.infinite || Options["UCI_AnalyseMode"])
      ct =  Options["Analysis Contempt"] == "Off"  ? 0
          : Options["Analysis Contempt"] == "Both" ? ct
          : Options["Analysis Contempt"] == "White" && us == BLACK ? -ct
          : Options["Analysis Contempt"] == "Black" && us == WHITE ? -ct
          : ct;

  // Evaluation score is from the white point of view
  contempt = (us == WHITE ?  make_score(ct, ct / 2)
                          : -make_score(ct, ct / 2));

  int searchAgainCounter = 0;

  // Iterative deepening loop until requested to stop or the target depth is reached
  while (   ++rootDepth < MAX_PLY
         && !Threads.stop
         && !(Limits.depth && mainThread && rootDepth > Limits.depth))
  {
      // Age out PV variability metric
      if (mainThread)
          totBestMoveChanges /= 2;

      // Save the last iteration's scores before first PV line is searched and
      // all the move scores except the (new) PV are set to -VALUE_INFINITE.
      for (RootMove& rm : rootMoves)
          rm.previousScore = rm.score;

      size_t pvFirst = 0;
      pvLast = 0;

      if (!Threads.increaseDepth)
         searchAgainCounter++;

      // MultiPV loop. We perform a full root search for each PV line
      for (pvIdx = 0; pvIdx < multiPV && !Threads.stop; ++pvIdx)
      {
          if (pvIdx == pvLast)
          {
              pvFirst = pvLast;
              for (pvLast++; pvLast < rootMoves.size(); pvLast++)
                  if (rootMoves[pvLast].tbRank != rootMoves[pvFirst].tbRank)
                      break;
          }

          // Reset UCI info selDepth for each depth and each PV line
          selDepth = 0;

          // Reset aspiration window starting size
          if (rootDepth >= 4)
          {
              Value previousScore = rootMoves[pvIdx].previousScore;
              delta = Value(21 * (1 + rootPos.captures_to_hand()) + abs(previousScore) / 256);
              alpha = std::max(previousScore - delta,-VALUE_INFINITE);
              beta  = std::min(previousScore + delta, VALUE_INFINITE);

              // Adjust contempt based on root move's previousScore (dynamic contempt)
              int dct = ct + (102 - ct / 2) * previousScore / (abs(previousScore) + 157);

              contempt = (us == WHITE ?  make_score(dct, dct / 2)
                                      : -make_score(dct, dct / 2));
          }

          // Start with a small aspiration window and, in the case of a fail
          // high/low, re-search with a bigger window until we don't fail
          // high/low anymore.
          int failedHighCnt = 0;
          while (true)
          {
              Depth adjustedDepth = std::max(1, rootDepth - failedHighCnt - searchAgainCounter);
              bestValue = ::search<PV>(rootPos, ss, alpha, beta, adjustedDepth, false);

              // Bring the best move to the front. It is critical that sorting
              // is done with a stable algorithm because all the values but the
              // first and eventually the new best one are set to -VALUE_INFINITE
              // and we want to keep the same order for all the moves except the
              // new PV that goes to the front. Note that in case of MultiPV
              // search the already searched PV lines are preserved.
              std::stable_sort(rootMoves.begin() + pvIdx, rootMoves.begin() + pvLast);

              // If search has been stopped, we break immediately. Sorting is
              // safe because RootMoves is still valid, although it refers to
              // the previous iteration.
              if (Threads.stop)
                  break;

              // When failing high/low give some update (without cluttering
              // the UI) before a re-search.
              if (   mainThread
                  && multiPV == 1
                  && (bestValue <= alpha || bestValue >= beta)
                  && Time.elapsed() > 3000)
                  sync_cout << UCI::pv(rootPos, rootDepth, alpha, beta) << sync_endl;

              // In case of failing low/high increase aspiration window and
              // re-search, otherwise exit the loop.
              if (bestValue <= alpha)
              {
                  beta = (alpha + beta) / 2;
                  alpha = std::max(bestValue - delta, -VALUE_INFINITE);

                  failedHighCnt = 0;
                  if (mainThread)
                      mainThread->stopOnPonderhit = false;
              }
              else if (bestValue >= beta)
              {
                  beta = std::min(bestValue + delta, VALUE_INFINITE);
                  ++failedHighCnt;
              }
              else
              {
                  ++rootMoves[pvIdx].bestMoveCount;
                  break;
              }

              delta += delta / 4 + 5;

              assert(alpha >= -VALUE_INFINITE && beta <= VALUE_INFINITE);
          }

          // Sort the PV lines searched so far and update the GUI
          std::stable_sort(rootMoves.begin() + pvFirst, rootMoves.begin() + pvIdx + 1);

          if (    mainThread
              && (Threads.stop || pvIdx + 1 == multiPV || Time.elapsed() > 3000))
              sync_cout << UCI::pv(rootPos, rootDepth, alpha, beta) << sync_endl;
      }

      if (!Threads.stop)
          completedDepth = rootDepth;

      if (rootMoves[0].pv[0] != lastBestMove) {
         lastBestMove = rootMoves[0].pv[0];
         lastBestMoveDepth = rootDepth;
      }

      // Have we found a "mate in x"?
      if (   Limits.mate
          && bestValue >= VALUE_MATE_IN_MAX_PLY
          && VALUE_MATE - bestValue <= 2 * Limits.mate)
          Threads.stop = true;

      if (!mainThread)
          continue;

      // If skill level is enabled and time is up, pick a sub-optimal best move
      if (skill.enabled() && skill.time_to_pick(rootDepth))
          skill.pick_best(multiPV);

      // Do we have time for the next iteration? Can we stop searching now?
      if (    Limits.use_time_management()
          && !Threads.stop
          && !mainThread->stopOnPonderhit)
      {
          double fallingEval = (332 +  6 * (mainThread->previousScore - bestValue)
                                    +  6 * (mainThread->iterValue[iterIdx]  - bestValue)) / 704.0;
          fallingEval = Utility::clamp(fallingEval, 0.5, 1.5);

          // If the bestMove is stable over several iterations, reduce time accordingly
          timeReduction = lastBestMoveDepth + 9 < completedDepth ? 1.94 : 0.91;
          double reduction = (1.41 + mainThread->previousTimeReduction) / (2.27 * timeReduction);

          // Use part of the gained time from a previous stable move for the current move
          for (Thread* th : Threads)
          {
              totBestMoveChanges += th->bestMoveChanges;
              th->bestMoveChanges = 0;
          }
          double bestMoveInstability = 1 + totBestMoveChanges / Threads.size();

          if (completedDepth >= 8 && rootPos.two_boards() && Options["Protocol"] == "xboard")
          {
              if (Limits.time[us])
                  Partner.ptell<FAIRY>("time " + std::to_string((Limits.time[us] - Time.elapsed()) / 10));
              if (Limits.time[~us])
                  Partner.ptell<FAIRY>("otim " + std::to_string(Limits.time[~us] / 10));
              if (!Partner.weDead && bestValue <= VALUE_MATED_IN_MAX_PLY)
              {
                  Partner.ptell("dead");
                  Partner.weDead = true;
              }
              else if (Partner.weDead && bestValue > VALUE_MATED_IN_MAX_PLY)
              {
                  Partner.ptell("x");
                  Partner.weDead = false;
              }
              else if (!Partner.weWin && bestValue >= VALUE_MATE_IN_MAX_PLY && Limits.time[~us] < Partner.time * 10)
              {
                  Partner.ptell("sit");
                  Partner.weWin = true;
              }
              else if (Partner.weWin && (bestValue < VALUE_MATE_IN_MAX_PLY || Limits.time[~us] > Partner.time * 10))
              {
                  Partner.ptell("x");
                  Partner.weWin = false;
              }
          }

          // Stop the search if we have only one legal move, or if available time elapsed
          if (   rootMoves.size() == 1
              || Time.elapsed() > Time.optimum() * fallingEval * reduction * bestMoveInstability)
          {
              // If we are allowed to ponder do not stop the search now but
              // keep pondering until the GUI sends "ponderhit" or "stop".
              if (mainThread->ponder)
                  mainThread->stopOnPonderhit = true;
              else if (!(rootPos.two_boards() && (Partner.sitRequested || Partner.weDead)))
                  Threads.stop = true;
          }
          else if (   Threads.increaseDepth
                   && !mainThread->ponder
                   && Time.elapsed() > Time.optimum() * fallingEval * reduction * bestMoveInstability * 0.6)
                   Threads.increaseDepth = false;
          else
                   Threads.increaseDepth = true;
      }

      mainThread->iterValue[iterIdx] = bestValue;
      iterIdx = (iterIdx + 1) & 3;
  }

  if (!mainThread)
      return;

  mainThread->previousTimeReduction = timeReduction;

  // If skill level is enabled, swap best PV line with the sub-optimal one
  if (skill.enabled())
      std::swap(rootMoves[0], *std::find(rootMoves.begin(), rootMoves.end(),
                skill.best ? skill.best : skill.pick_best(multiPV)));
}


namespace {

  // search<>() is the main search function for both PV and non-PV nodes

  template <NodeType NT>
  Value search(Position& pos, Stack* ss, Value alpha, Value beta, Depth depth, bool cutNode) {

    constexpr bool PvNode = NT == PV;
    const bool rootNode = PvNode && ss->ply == 0;

    // Check if we have an upcoming move which draws by repetition, or
    // if the opponent had an alternative move earlier to this position.
    if (   pos.rule50_count() >= 3
        && alpha < VALUE_DRAW
        && !rootNode
        && pos.has_game_cycle(ss->ply))
    {
        alpha = value_draw(pos.this_thread());
        if (alpha >= beta)
            return alpha;
    }

    // Dive into quiescence search when the depth reaches zero
    if (depth <= 0)
        return qsearch<NT>(pos, ss, alpha, beta);

    assert(-VALUE_INFINITE <= alpha && alpha < beta && beta <= VALUE_INFINITE);
    assert(PvNode || (alpha == beta - 1));
    assert(0 < depth && depth < MAX_PLY);
    assert(!(PvNode && cutNode));

    Move pv[MAX_PLY+1], capturesSearched[32], quietsSearched[64];
    StateInfo st;
    TTEntry* tte;
    Key posKey;
    Move ttMove, move, excludedMove, bestMove;
    Depth extension, newDepth;
    Value bestValue, value, ttValue, eval, maxValue;
    bool ttHit, ttPv, inCheck, givesCheck, improving, didLMR, priorCapture;
    bool captureOrPromotion, doFullDepthSearch, moveCountPruning, ttCapture, singularLMR;
    Piece movedPiece;
    int moveCount, captureCount, quietCount;

    // Step 1. Initialize node
    Thread* thisThread = pos.this_thread();
    inCheck = pos.checkers();
    priorCapture = pos.captured_piece();
    Color us = pos.side_to_move();
    moveCount = captureCount = quietCount = ss->moveCount = 0;
    bestValue = -VALUE_INFINITE;
    maxValue = VALUE_INFINITE;

    // Check for the available remaining time
    if (thisThread == Threads.main())
        static_cast<MainThread*>(thisThread)->check_time();

    // Used to send selDepth info to GUI (selDepth counts from 1, ply from 0)
    if (PvNode && thisThread->selDepth < ss->ply + 1)
        thisThread->selDepth = ss->ply + 1;

    if (!rootNode)
    {
        Value variantResult;
        if (pos.is_game_end(variantResult, ss->ply))
            return variantResult;

        // Step 2. Check for aborted search and immediate draw
        if (   Threads.stop.load(std::memory_order_relaxed)
            || ss->ply >= MAX_PLY)
            return (ss->ply >= MAX_PLY && !inCheck) ? evaluate(pos)
                                                    : value_draw(pos.this_thread());

        // Step 3. Mate distance pruning. Even if we mate at the next move our score
        // would be at best mate_in(ss->ply+1), but if alpha is already bigger because
        // a shorter mate was found upward in the tree then there is no need to search
        // because we will never beat the current alpha. Same logic but with reversed
        // signs applies also in the opposite condition of being mated instead of giving
        // mate. In this case return a fail-high score.
        alpha = std::max(mated_in(ss->ply), alpha);
        beta = std::min(mate_in(ss->ply+1), beta);
        if (alpha >= beta)
            return alpha;
    }

    assert(0 <= ss->ply && ss->ply < MAX_PLY);

    (ss+1)->ply = ss->ply + 1;
    (ss+1)->excludedMove = bestMove = MOVE_NONE;
    (ss+2)->killers[0] = (ss+2)->killers[1] = MOVE_NONE;
    Square prevSq = to_sq((ss-1)->currentMove);

    // Initialize statScore to zero for the grandchildren of the current position.
    // So statScore is shared between all grandchildren and only the first grandchild
    // starts with statScore = 0. Later grandchildren start with the last calculated
    // statScore of the previous grandchild. This influences the reduction rules in
    // LMR which are based on the statScore of parent position.
    if (rootNode)
        (ss+4)->statScore = 0;
    else
        (ss+2)->statScore = 0;

    // Step 4. Transposition table lookup. We don't want the score of a partial
    // search to overwrite a previous full search TT value, so we use a different
    // position key in case of an excluded move.
    excludedMove = ss->excludedMove;
    posKey = pos.key() ^ (Key(excludedMove) << 16); // Isn't a very good hash
    tte = TT.probe(posKey, ttHit);
    ttValue = ttHit ? value_from_tt(tte->value(), ss->ply, pos.rule50_count()) : VALUE_NONE;
    ttMove =  rootNode ? thisThread->rootMoves[thisThread->pvIdx].pv[0]
            : ttHit    ? tte->move() : MOVE_NONE;
    ttPv = PvNode || (ttHit && tte->is_pv());

    if (ttPv && depth > 12 && ss->ply - 1 < MAX_LPH && !pos.captured_piece() && is_ok((ss-1)->currentMove))
        thisThread->lowPlyHistory[ss->ply - 1][from_to((ss-1)->currentMove)] << stat_bonus(depth - 5);

    // thisThread->ttHitAverage can be used to approximate the running average of ttHit
    thisThread->ttHitAverage =   (ttHitAverageWindow - 1) * thisThread->ttHitAverage / ttHitAverageWindow
                                + ttHitAverageResolution * ttHit;

    // At non-PV nodes we check for an early TT cutoff
    if (  !PvNode
        && ttHit
        && tte->depth() >= depth
        && ttValue != VALUE_NONE // Possible in case of TT access race
        && (ttValue >= beta ? (tte->bound() & BOUND_LOWER)
                            : (tte->bound() & BOUND_UPPER)))
    {
        // If ttMove is quiet, update move sorting heuristics on TT hit
        if (ttMove)
        {
            if (ttValue >= beta)
            {
                if (!pos.capture_or_promotion(ttMove))
                    update_quiet_stats(pos, ss, ttMove, stat_bonus(depth), depth);

                // Extra penalty for early quiet moves of the previous ply
                if ((ss-1)->moveCount <= 2 && !priorCapture)
                    update_continuation_histories(ss-1, pos.piece_on(prevSq), prevSq, -stat_bonus(depth + 1));
            }
            // Penalty for a quiet ttMove that fails low
            else if (!pos.capture_or_promotion(ttMove))
            {
                int penalty = -stat_bonus(depth);
                thisThread->mainHistory[us][from_to(ttMove)] << penalty;
                update_continuation_histories(ss, pos.moved_piece(ttMove), to_sq(ttMove), penalty);
            }
        }

        if (pos.rule50_count() < 90)
            return ttValue;
    }

    // Step 5. Tablebases probe
    if (!rootNode && TB::Cardinality)
    {
        int piecesCount = pos.count<ALL_PIECES>();

        if (    piecesCount <= TB::Cardinality
            && (piecesCount <  TB::Cardinality || depth >= TB::ProbeDepth)
            &&  pos.rule50_count() == 0
            &&  Options["UCI_Variant"] == "chess"
            && !pos.can_castle(ANY_CASTLING))
        {
            TB::ProbeState err;
            TB::WDLScore wdl = Tablebases::probe_wdl(pos, &err);

            // Force check of time on the next occasion
            if (thisThread == Threads.main())
                static_cast<MainThread*>(thisThread)->callsCnt = 0;

            if (err != TB::ProbeState::FAIL)
            {
                thisThread->tbHits.fetch_add(1, std::memory_order_relaxed);

                int drawScore = TB::UseRule50 ? 1 : 0;

                // use the range VALUE_MATE_IN_MAX_PLY to VALUE_TB_WIN_IN_MAX_PLY to score
                value =  wdl < -drawScore ? VALUE_MATED_IN_MAX_PLY + ss->ply + 1
                       : wdl >  drawScore ? VALUE_MATE_IN_MAX_PLY - ss->ply - 1
                                          : VALUE_DRAW + 2 * wdl * drawScore;

                Bound b =  wdl < -drawScore ? BOUND_UPPER
                         : wdl >  drawScore ? BOUND_LOWER : BOUND_EXACT;

                if (    b == BOUND_EXACT
                    || (b == BOUND_LOWER ? value >= beta : value <= alpha))
                {
                    tte->save(posKey, value_to_tt(value, ss->ply), ttPv, b,
                              std::min(MAX_PLY - 1, depth + 6),
                              MOVE_NONE, VALUE_NONE);

                    return value;
                }

                if (PvNode)
                {
                    if (b == BOUND_LOWER)
                        bestValue = value, alpha = std::max(alpha, bestValue);
                    else
                        maxValue = value;
                }
            }
        }
    }

    // Step 6. Static evaluation of the position
    if (inCheck)
    {
        ss->staticEval = eval = VALUE_NONE;
        improving = false;
        goto moves_loop;  // Skip early pruning when in check
    }
    else if (ttHit)
    {
        // Never assume anything about values stored in TT
        ss->staticEval = eval = tte->eval();
        if (eval == VALUE_NONE)
            ss->staticEval = eval = evaluate(pos);

        if (eval == VALUE_DRAW)
            eval = value_draw(thisThread);

        // Can ttValue be used as a better position evaluation?
        if (    ttValue != VALUE_NONE
            && (tte->bound() & (ttValue > eval ? BOUND_LOWER : BOUND_UPPER)))
            eval = ttValue;
    }
    else
    {
        if ((ss-1)->currentMove != MOVE_NULL)
        {
            int bonus = -(ss-1)->statScore / 512;

            ss->staticEval = eval = evaluate(pos) + bonus;
        }
        else
            ss->staticEval = eval = -(ss-1)->staticEval + 2 * Eval::tempo_value(pos);

        tte->save(posKey, VALUE_NONE, ttPv, BOUND_NONE, DEPTH_NONE, MOVE_NONE, eval);
    }

    // Step 7. Razoring (~1 Elo)
    if (   !rootNode // The required rootNode PV handling is not available in qsearch
        &&  depth == 1
        && !pos.must_capture()
        && !pos.capture_the_flag_piece()
        && !pos.check_counting()
        &&  eval <= alpha - RazorMargin)
        return qsearch<NT>(pos, ss, alpha, beta);

    improving =  (ss-2)->staticEval == VALUE_NONE ? (ss->staticEval > (ss-4)->staticEval
              || (ss-4)->staticEval == VALUE_NONE) : ss->staticEval > (ss-2)->staticEval;

    // Skip early pruning in case of mandatory capture
    if (pos.must_capture() && MoveList<CAPTURES>(pos).size())
        goto moves_loop;

    // Step 8. Futility pruning: child node (~50 Elo)
    if (   !PvNode
        &&  depth < 6
        && !(   pos.extinction_value() == -VALUE_MATE
             && pos.extinction_piece_types().find(ALL_PIECES) == pos.extinction_piece_types().end())
        && !(pos.capture_the_flag_piece() && !pos.checking_permitted())
        &&  eval - futility_margin(depth, improving) * (1 + pos.check_counting() + 2 * pos.must_capture()) >= beta
        &&  eval < VALUE_KNOWN_WIN) // Do not return unproven wins
        return eval;

    // Step 9. Null move search with verification search (~40 Elo)
    if (   !PvNode
        && (ss-1)->currentMove != MOVE_NULL
        && (ss-1)->statScore < 23397
        &&  eval >= beta
        &&  eval >= ss->staticEval
        &&  ss->staticEval >= beta - 32 * depth - 30 * improving + 120 * ttPv + 292
        && !excludedMove
        &&  pos.non_pawn_material(us)
        &&  pos.count<ALL_PIECES>(~us) != pos.count<PAWN>(~us)
        && !pos.flip_enclosed_pieces()
        && (ss->ply >= thisThread->nmpMinPly || us != thisThread->nmpColor))
    {
        assert(eval - beta >= 0);

        // Null move dynamic reduction based on depth and value
        Depth R = (854 - 150 * !pos.checking_permitted() + 68 * depth) / 258 + std::min(int(eval - beta) / 192, 3);

        ss->currentMove = MOVE_NULL;
        ss->continuationHistory = &thisThread->continuationHistory[0][0][NO_PIECE][0];

        pos.do_null_move(st);

        Value nullValue = -search<NonPV>(pos, ss+1, -beta, -beta+1, depth-R, !cutNode);

        pos.undo_null_move();

        if (nullValue >= beta)
        {
            // Do not return unproven mate scores
            if (nullValue >= VALUE_TB_WIN_IN_MAX_PLY)
                nullValue = beta;

            if (thisThread->nmpMinPly || (abs(beta) < VALUE_KNOWN_WIN && depth < 13))
                return nullValue;

            assert(!thisThread->nmpMinPly); // Recursive verification is not allowed

            // Do verification search at high depths, with null move pruning disabled
            // for us, until ply exceeds nmpMinPly.
            thisThread->nmpMinPly = ss->ply + 3 * (depth-R) / 4;
            thisThread->nmpColor = us;

            Value v = search<NonPV>(pos, ss, beta-1, beta, depth-R, false);

            thisThread->nmpMinPly = 0;

            if (v >= beta)
                return nullValue;
        }
    }

    // Step 10. ProbCut (~10 Elo)
    // If we have a good enough capture and a reduced search returns a value
    // much above beta, we can (almost) safely prune the previous move.
    if (   !PvNode
        &&  depth >= 5
        &&  abs(beta) < VALUE_TB_WIN_IN_MAX_PLY)
    {
        Value raisedBeta = std::min(beta + (189 + 20 * !!pos.capture_the_flag_piece()) * (1 + pos.check_counting() + (pos.extinction_value() != VALUE_NONE)) - 45 * improving, VALUE_INFINITE);
        MovePicker mp(pos, ttMove, raisedBeta - ss->staticEval, &thisThread->captureHistory);
        int probCutCount = 0;

        while (  (move = mp.next_move()) != MOVE_NONE
               && probCutCount < 2 + 2 * cutNode)
            if (move != excludedMove && pos.legal(move))
            {
                assert(pos.capture_or_promotion(move));
                assert(depth >= 5);

                captureOrPromotion = true;
                probCutCount++;

                ss->currentMove = move;
                ss->continuationHistory = &thisThread->continuationHistory[inCheck]
                                                                          [captureOrPromotion]
                                                                          [history_slot(pos.moved_piece(move))]
                                                                          [to_sq(move)];

                pos.do_move(move, st);

                // Perform a preliminary qsearch to verify that the move holds
                value = -qsearch<NonPV>(pos, ss+1, -raisedBeta, -raisedBeta+1);

                // If the qsearch held, perform the regular search
                if (value >= raisedBeta)
                    value = -search<NonPV>(pos, ss+1, -raisedBeta, -raisedBeta+1, depth - 4, !cutNode);

                pos.undo_move(move);

                if (value >= raisedBeta)
                    return value;
            }
    }

    // Step 11. Internal iterative deepening (~1 Elo)
    if (depth >= (7 - 2 * pos.captures_to_hand()) && !ttMove)
    {
        search<NT>(pos, ss, alpha, beta, depth - (7 - 2 * pos.captures_to_hand()), cutNode);

        tte = TT.probe(posKey, ttHit);
        ttValue = ttHit ? value_from_tt(tte->value(), ss->ply, pos.rule50_count()) : VALUE_NONE;
        ttMove = ttHit ? tte->move() : MOVE_NONE;
    }

moves_loop: // When in check, search starts from here

    const PieceToHistory* contHist[] = { (ss-1)->continuationHistory, (ss-2)->continuationHistory,
                                          nullptr                   , (ss-4)->continuationHistory,
                                          nullptr                   , (ss-6)->continuationHistory };

    Move countermove = thisThread->counterMoves[pos.piece_on(prevSq)][prevSq];

    MovePicker mp(pos, ttMove, depth, &thisThread->mainHistory,
                                      &thisThread->lowPlyHistory,
                                      &thisThread->captureHistory,
                                      contHist,
                                      countermove,
                                      ss->killers,
                                      depth > 12 ? ss->ply : MAX_PLY);

    value = bestValue;
    singularLMR = moveCountPruning = false;
    ttCapture = ttMove && pos.capture_or_promotion(ttMove);

    // Mark this node as being searched
    ThreadHolding th(thisThread, posKey, ss->ply);

    // Step 12. Loop through all pseudo-legal moves until no moves remain
    // or a beta cutoff occurs.
    while ((move = mp.next_move(moveCountPruning)) != MOVE_NONE)
    {
      assert(is_ok(move));

      if (move == excludedMove)
          continue;

      // At root obey the "searchmoves" option and skip moves not listed in Root
      // Move List. As a consequence any illegal move is also skipped. In MultiPV
      // mode we also skip PV moves which have been already searched and those
      // of lower "TB rank" if we are in a TB root position.
      if (rootNode && !std::count(thisThread->rootMoves.begin() + thisThread->pvIdx,
                                  thisThread->rootMoves.begin() + thisThread->pvLast, move))
          continue;

      ss->moveCount = ++moveCount;

      if (rootNode && thisThread == Threads.main() && Time.elapsed() > 3000 && Options["Protocol"] != "xboard")
          sync_cout << "info depth " << depth
                    << " currmove " << UCI::move(pos, move)
                    << " currmovenumber " << moveCount + thisThread->pvIdx << sync_endl;
      if (PvNode)
          (ss+1)->pv = nullptr;

      extension = 0;
      captureOrPromotion = pos.capture_or_promotion(move);
      movedPiece = pos.moved_piece(move);
      givesCheck = pos.gives_check(move);

      // Calculate new depth for this move
      newDepth = depth - 1;

      // Step 13. Pruning at shallow depth (~200 Elo)
      if (  !rootNode
          && (pos.non_pawn_material(us) || pos.count<ALL_PIECES>(us) == pos.count<PAWN>(us))
          && bestValue > VALUE_TB_LOSS_IN_MAX_PLY)
      {
          // Skip quiet moves if movecount exceeds our FutilityMoveCount threshold
          moveCountPruning = moveCount >= futility_move_count(improving, depth)
                            || (pos.must_capture() && (moveCountPruning || (pos.capture(move) && pos.legal(move))));

          if (   !captureOrPromotion
              && !givesCheck
              && !(pos.must_capture() && pos.attackers_to(to_sq(move), ~us)))
          {
              // Reduced depth of the next LMR search
              int lmrDepth = std::max(newDepth - reduction(improving, depth, moveCount), 0);

              // Countermoves based pruning (~20 Elo)
              if (   lmrDepth < 4 + ((ss-1)->statScore > 0 || (ss-1)->moveCount == 1)
                  && (*contHist[0])[history_slot(movedPiece)][to_sq(move)] < CounterMovePruneThreshold
                  && (*contHist[1])[history_slot(movedPiece)][to_sq(move)] < CounterMovePruneThreshold)
                  continue;

              // Futility pruning: parent node (~5 Elo)
              if (   lmrDepth < 6
                  && !inCheck
<<<<<<< HEAD
                  && !(   pos.extinction_value() == -VALUE_MATE
                       && pos.extinction_piece_types().find(ALL_PIECES) == pos.extinction_piece_types().end())
                  && ss->staticEval + (235 + 172 * lmrDepth) * (1 + pos.check_counting()) <= alpha
                  &&  thisThread->mainHistory[us][from_to(move)]
                    + (*contHist[0])[history_slot(movedPiece)][to_sq(move)]
                    + (*contHist[1])[history_slot(movedPiece)][to_sq(move)]
                    + (*contHist[3])[history_slot(movedPiece)][to_sq(move)] < 25000)
=======
                  && ss->staticEval + 235 + 172 * lmrDepth <= alpha
                  &&  (*contHist[0])[movedPiece][to_sq(move)]
                    + (*contHist[1])[movedPiece][to_sq(move)]
                    + (*contHist[3])[movedPiece][to_sq(move)] < 27400)
>>>>>>> ec2002c5
                  continue;

              // Prune moves with negative SEE (~20 Elo)
              if (!pos.see_ge(move, Value(-(32 - std::min(lmrDepth, 18) + 10 * !!pos.capture_the_flag_piece()) * lmrDepth * lmrDepth)))
                  continue;
          }
          else if (!pos.see_ge(move, Value(-194 - 120 * pos.captures_to_hand()) * depth)) // (~25 Elo)
              continue;
      }

      // Step 14. Extensions (~75 Elo)

      // Singular extension search (~70 Elo). If all moves but one fail low on a
      // search of (alpha-s, beta-s), and just one fails high on (alpha, beta),
      // then that move is singular and should be extended. To verify this we do
      // a reduced search on all the other moves but the ttMove and if the
      // result is lower than ttValue minus a margin then we will extend the ttMove.
      if (    depth >= 6
          &&  move == ttMove
          && !rootNode
          && !excludedMove // Avoid recursive singular search
       /* &&  ttValue != VALUE_NONE Already implicit in the next condition */
          &&  abs(ttValue) < VALUE_KNOWN_WIN
          && (tte->bound() & BOUND_LOWER)
          &&  tte->depth() >= depth - 3
          &&  pos.legal(move))
      {
          Value singularBeta = ttValue - (((ttPv && !PvNode) + 4) * depth) / 2;
          Depth halfDepth = depth / 2;
          ss->excludedMove = move;
          value = search<NonPV>(pos, ss, singularBeta - 1, singularBeta, halfDepth, cutNode);
          ss->excludedMove = MOVE_NONE;

          if (value < singularBeta)
          {
              extension = 1;
              singularLMR = true;
          }

          // Multi-cut pruning
          // Our ttMove is assumed to fail high, and now we failed high also on a reduced
          // search without the ttMove. So we assume this expected Cut-node is not singular,
          // that multiple moves fail high, and we can prune the whole subtree by returning
          // a soft bound.
          else if (singularBeta >= beta)
              return singularBeta;
      }

      // Check extension (~2 Elo)
      else if (    givesCheck
               && (pos.is_discovery_check_on_king(~us, move) || pos.see_ge(move)))
          extension = 1;

      // Passed pawn extension
      else if (   move == ss->killers[0]
               && pos.advanced_pawn_push(move)
               && pos.pawn_passed(us, to_sq(move)))
          extension = 1;

      // Last captures extension
      else if (   PieceValue[EG][pos.captured_piece()] > PawnValueEg
               && pos.non_pawn_material() <= 2 * RookValueMg)
          extension = 1;

      // Castling extension
      if (type_of(move) == CASTLING)
          extension = 1;

      // Losing chess capture extension
      else if (    pos.must_capture()
               &&  pos.capture(move)
               &&  MoveList<CAPTURES>(pos).size() == 1)
          extension = 1;

      // Add extension to new depth
      newDepth += extension;

      // Speculative prefetch as early as possible
      prefetch(TT.first_entry(pos.key_after(move)));

      // Check for legality just before making the move
      if (!rootNode && !pos.legal(move))
      {
          ss->moveCount = --moveCount;
          continue;
      }

      // Update the current move (this must be done after singular extension search)
      ss->currentMove = move;
      ss->continuationHistory = &thisThread->continuationHistory[inCheck]
                                                                [captureOrPromotion]
                                                                [history_slot(movedPiece)]
                                                                [to_sq(move)];

      // Step 15. Make the move
      pos.do_move(move, st, givesCheck);

      // Step 16. Reduced depth search (LMR, ~200 Elo). If the move fails high it will be
      // re-searched at full depth.
      if (    depth >= 3
          &&  moveCount > 1 + 2 * rootNode
          && (!rootNode || thisThread->best_move_count(move) == 0)
          && (  !captureOrPromotion
              || moveCountPruning
              || ss->staticEval + PieceValue[EG][pos.captured_piece()] <= alpha
              || cutNode
              || thisThread->ttHitAverage < 375 * ttHitAverageResolution * ttHitAverageWindow / 1024)
          && !(pos.must_capture() && MoveList<CAPTURES>(pos).size()))
      {
          Depth r = reduction(improving, depth, moveCount);

          // Decrease reduction if the ttHit running average is large
          if (thisThread->ttHitAverage > 500 * ttHitAverageResolution * ttHitAverageWindow / 1024)
              r--;

          // Reduction if other threads are searching this position.
          if (th.marked())
              r++;

          // Decrease reduction if position is or has been on the PV (~10 Elo)
          if (ttPv)
              r -= 2;

          // Decrease reduction if opponent's move count is high (~5 Elo)
          if ((ss-1)->moveCount > 14)
              r--;

          // Decrease reduction if ttMove has been singularly extended (~3 Elo)
          if (singularLMR)
              r -= 2;

          if (!captureOrPromotion)
          {
              // Increase reduction if ttMove is a capture (~5 Elo)
              if (ttCapture)
                  r++;

              // Increase reduction for cut nodes (~10 Elo)
              if (cutNode)
                  r += 2;

              // Decrease reduction for moves that escape a capture. Filter out
              // castling moves, because they are coded as "king captures rook" and
              // hence break make_move(). (~2 Elo)
              else if (    type_of(move) == NORMAL
                       && !pos.see_ge(reverse_move(move)))
                  r -= 2 + ttPv;

              ss->statScore =  thisThread->mainHistory[us][from_to(move)]
                             + (*contHist[0])[history_slot(movedPiece)][to_sq(move)]
                             + (*contHist[1])[history_slot(movedPiece)][to_sq(move)]
                             + (*contHist[3])[history_slot(movedPiece)][to_sq(move)]
                             - 4926;

<<<<<<< HEAD
              // Reset statScore to zero if negative and most stats shows >= 0
              if (    ss->statScore < 0
                  && (*contHist[0])[history_slot(movedPiece)][to_sq(move)] >= 0
                  && (*contHist[1])[history_slot(movedPiece)][to_sq(move)] >= 0
                  && thisThread->mainHistory[us][from_to(move)] >= 0)
                  ss->statScore = 0;

=======
>>>>>>> ec2002c5
              // Decrease/increase reduction by comparing opponent's stat score (~10 Elo)
              if (ss->statScore >= -102 && (ss-1)->statScore < -114)
                  r--;

              else if ((ss-1)->statScore >= -116 && ss->statScore < -154)
                  r++;

              // Decrease/increase reduction for moves with a good/bad history (~30 Elo)
              r -= ss->statScore / 16384;
          }

          // Increase reduction for captures/promotions if late move and at low depth
          else if (depth < 8 && moveCount > 2)
              r++;

          Depth d = Utility::clamp(newDepth - r, 1, newDepth);

          value = -search<NonPV>(pos, ss+1, -(alpha+1), -alpha, d, true);

          doFullDepthSearch = (value > alpha && d != newDepth), didLMR = true;
      }
      else
          doFullDepthSearch = !PvNode || moveCount > 1, didLMR = false;

      // Step 17. Full depth search when LMR is skipped or fails high
      if (doFullDepthSearch)
      {
          value = -search<NonPV>(pos, ss+1, -(alpha+1), -alpha, newDepth, !cutNode);

          if (didLMR && !captureOrPromotion)
          {
              int bonus = value > alpha ?  stat_bonus(newDepth)
                                        : -stat_bonus(newDepth);

              if (move == ss->killers[0])
                  bonus += bonus / 4;

              update_continuation_histories(ss, movedPiece, to_sq(move), bonus);
          }
      }

      // For PV nodes only, do a full PV search on the first move or after a fail
      // high (in the latter case search only if value < beta), otherwise let the
      // parent node fail low with value <= alpha and try another move.
      if (PvNode && (moveCount == 1 || (value > alpha && (rootNode || value < beta))))
      {
          (ss+1)->pv = pv;
          (ss+1)->pv[0] = MOVE_NONE;

          value = -search<PV>(pos, ss+1, -beta, -alpha, newDepth, false);
      }

      // Step 18. Undo move
      pos.undo_move(move);

      assert(value > -VALUE_INFINITE && value < VALUE_INFINITE);

      // Step 19. Check for a new best move
      // Finished searching the move. If a stop occurred, the return value of
      // the search cannot be trusted, and we return immediately without
      // updating best move, PV and TT.
      if (Threads.stop.load(std::memory_order_relaxed))
          return VALUE_ZERO;

      if (rootNode)
      {
          RootMove& rm = *std::find(thisThread->rootMoves.begin(),
                                    thisThread->rootMoves.end(), move);

          // PV move or new best move?
          if (moveCount == 1 || value > alpha)
          {
              rm.score = value;
              rm.selDepth = thisThread->selDepth;
              rm.pv.resize(1);

              assert((ss+1)->pv);

              for (Move* m = (ss+1)->pv; *m != MOVE_NONE; ++m)
                  rm.pv.push_back(*m);

              // We record how often the best move has been changed in each
              // iteration. This information is used for time management: When
              // the best move changes frequently, we allocate some more time.
              if (moveCount > 1)
                  ++thisThread->bestMoveChanges;
          }
          else
              // All other moves but the PV are set to the lowest value: this
              // is not a problem when sorting because the sort is stable and the
              // move position in the list is preserved - just the PV is pushed up.
              rm.score = -VALUE_INFINITE;
      }

      if (value > bestValue)
      {
          bestValue = value;

          if (value > alpha)
          {
              bestMove = move;

              if (PvNode && !rootNode) // Update pv even in fail-high case
                  update_pv(ss->pv, move, (ss+1)->pv);

              if (PvNode && value < beta) // Update alpha! Always alpha < beta
                  alpha = value;
              else
              {
                  assert(value >= beta); // Fail high
                  ss->statScore = 0;
                  break;
              }
          }
      }

      if (move != bestMove)
      {
          if (captureOrPromotion && captureCount < 32)
              capturesSearched[captureCount++] = move;

          else if (!captureOrPromotion && quietCount < 64)
              quietsSearched[quietCount++] = move;
      }
    }

    // The following condition would detect a stop only after move loop has been
    // completed. But in this case bestValue is valid because we have fully
    // searched our subtree, and we can anyhow save the result in TT.
    /*
       if (Threads.stop)
        return VALUE_DRAW;
    */

    // Step 20. Check for mate and stalemate
    // All legal moves have been searched and if there are no legal moves, it
    // must be a mate or a stalemate. If we are in a singular extension search then
    // return a fail low score.

    assert(moveCount || !inCheck || excludedMove || !MoveList<LEGAL>(pos).size());

    if (!moveCount)
        bestValue = excludedMove ? alpha
                   :     inCheck ? pos.checkmate_value(ss->ply) : pos.stalemate_value(ss->ply);

    else if (bestMove)
        update_all_stats(pos, ss, bestMove, bestValue, beta, prevSq,
                         quietsSearched, quietCount, capturesSearched, captureCount, depth);

    // Bonus for prior countermove that caused the fail low
    else if (   (depth >= 3 || PvNode)
             && !priorCapture)
        update_continuation_histories(ss-1, pos.piece_on(prevSq), prevSq, stat_bonus(depth));

    if (PvNode)
        bestValue = std::min(bestValue, maxValue);

    if (!excludedMove && !(rootNode && thisThread->pvIdx))
        tte->save(posKey, value_to_tt(bestValue, ss->ply), ttPv,
                  bestValue >= beta ? BOUND_LOWER :
                  PvNode && bestMove ? BOUND_EXACT : BOUND_UPPER,
                  depth, bestMove, ss->staticEval);

    assert(bestValue > -VALUE_INFINITE && bestValue < VALUE_INFINITE);

    return bestValue;
  }


  // qsearch() is the quiescence search function, which is called by the main search
  // function with zero depth, or recursively with further decreasing depth per call.
  template <NodeType NT>
  Value qsearch(Position& pos, Stack* ss, Value alpha, Value beta, Depth depth) {

    constexpr bool PvNode = NT == PV;

    assert(alpha >= -VALUE_INFINITE && alpha < beta && beta <= VALUE_INFINITE);
    assert(PvNode || (alpha == beta - 1));
    assert(depth <= 0);

    Move pv[MAX_PLY+1];
    StateInfo st;
    TTEntry* tte;
    Key posKey;
    Move ttMove, move, bestMove;
    Depth ttDepth;
    Value bestValue, value, ttValue, futilityValue, futilityBase, oldAlpha;
    bool ttHit, pvHit, inCheck, givesCheck, captureOrPromotion, evasionPrunable;
    int moveCount;

    if (PvNode)
    {
        oldAlpha = alpha; // To flag BOUND_EXACT when eval above alpha and no available moves
        (ss+1)->pv = pv;
        ss->pv[0] = MOVE_NONE;
    }

    Thread* thisThread = pos.this_thread();
    (ss+1)->ply = ss->ply + 1;
    bestMove = MOVE_NONE;
    inCheck = pos.checkers();
    moveCount = 0;

    Value gameResult;
    if (pos.is_game_end(gameResult, ss->ply))
        return gameResult;

    // Check for maximum ply reached
    if (ss->ply >= MAX_PLY)
        return !inCheck ? evaluate(pos) : VALUE_DRAW;

    assert(0 <= ss->ply && ss->ply < MAX_PLY);

    // Decide whether or not to include checks: this fixes also the type of
    // TT entry depth that we are going to use. Note that in qsearch we use
    // only two types of depth in TT: DEPTH_QS_CHECKS or DEPTH_QS_NO_CHECKS.
    ttDepth = inCheck || depth >= DEPTH_QS_CHECKS ? DEPTH_QS_CHECKS
                                                  : DEPTH_QS_NO_CHECKS;
    // Transposition table lookup
    posKey = pos.key();
    tte = TT.probe(posKey, ttHit);
    ttValue = ttHit ? value_from_tt(tte->value(), ss->ply, pos.rule50_count()) : VALUE_NONE;
    ttMove = ttHit ? tte->move() : MOVE_NONE;
    pvHit = ttHit && tte->is_pv();

    if (  !PvNode
        && ttHit
        && tte->depth() >= ttDepth
        && ttValue != VALUE_NONE // Only in case of TT access race
        && (ttValue >= beta ? (tte->bound() & BOUND_LOWER)
                            : (tte->bound() & BOUND_UPPER)))
        return ttValue;

    // Evaluate the position statically
    if (inCheck)
    {
        ss->staticEval = VALUE_NONE;
        bestValue = futilityBase = -VALUE_INFINITE;
    }
    else
    {
        if (ttHit)
        {
            // Never assume anything about values stored in TT
            if ((ss->staticEval = bestValue = tte->eval()) == VALUE_NONE)
                ss->staticEval = bestValue = evaluate(pos);

            // Can ttValue be used as a better position evaluation?
            if (    ttValue != VALUE_NONE
                && (tte->bound() & (ttValue > bestValue ? BOUND_LOWER : BOUND_UPPER)))
                bestValue = ttValue;
        }
        else
            ss->staticEval = bestValue =
            (ss-1)->currentMove != MOVE_NULL ? evaluate(pos)
                                             : -(ss-1)->staticEval + 2 * Eval::tempo_value(pos);

        // Stand pat. Return immediately if static value is at least beta
        if (bestValue >= beta)
        {
            if (!ttHit)
                tte->save(posKey, value_to_tt(bestValue, ss->ply), false, BOUND_LOWER,
                          DEPTH_NONE, MOVE_NONE, ss->staticEval);

            return bestValue;
        }

        if (PvNode && bestValue > alpha)
            alpha = bestValue;

        futilityBase = bestValue + 154;
    }

    const PieceToHistory* contHist[] = { (ss-1)->continuationHistory, (ss-2)->continuationHistory,
                                          nullptr                   , (ss-4)->continuationHistory,
                                          nullptr                   , (ss-6)->continuationHistory };

    // Initialize a MovePicker object for the current position, and prepare
    // to search the moves. Because the depth is <= 0 here, only captures,
    // queen promotions and checks (only if depth >= DEPTH_QS_CHECKS) will
    // be generated.
    MovePicker mp(pos, ttMove, depth, &thisThread->mainHistory,
                                      &thisThread->captureHistory,
                                      contHist,
                                      to_sq((ss-1)->currentMove));

    // Loop through the moves until no moves remain or a beta cutoff occurs
    while ((move = mp.next_move()) != MOVE_NONE)
    {
      assert(is_ok(move));

      givesCheck = pos.gives_check(move);
      captureOrPromotion = pos.capture_or_promotion(move);

      moveCount++;

      // Futility pruning
      if (   !inCheck
          && !givesCheck
          && !(   pos.extinction_value() == -VALUE_MATE
               && pos.piece_on(to_sq(move))
               && pos.extinction_piece_types().find(type_of(pos.piece_on(to_sq(move)))) != pos.extinction_piece_types().end())
          &&  futilityBase > -VALUE_KNOWN_WIN
          && !pos.advanced_pawn_push(move))
      {
          assert(type_of(move) != ENPASSANT); // Due to !pos.advanced_pawn_push

          futilityValue = futilityBase + PieceValue[EG][pos.piece_on(to_sq(move))];

          if (futilityValue <= alpha)
          {
              bestValue = std::max(bestValue, futilityValue);
              continue;
          }

          if (futilityBase <= alpha && !pos.see_ge(move, VALUE_ZERO + 1))
          {
              bestValue = std::max(bestValue, futilityBase);
              continue;
          }
      }

      // Detect non-capture evasions that are candidates to be pruned
      evasionPrunable =    inCheck
                       &&  (depth != 0 || moveCount > 2)
                       &&  bestValue > VALUE_TB_LOSS_IN_MAX_PLY
                       && !pos.capture(move);

      // Don't search moves with negative SEE values
      if (  (!inCheck || evasionPrunable) && !pos.see_ge(move))
          continue;

      // Speculative prefetch as early as possible
      prefetch(TT.first_entry(pos.key_after(move)));

      // Check for legality just before making the move
      if (!pos.legal(move))
      {
          moveCount--;
          continue;
      }

      ss->currentMove = move;
      ss->continuationHistory = &thisThread->continuationHistory[inCheck]
                                                                [captureOrPromotion]
                                                                [history_slot(pos.moved_piece(move))]
                                                                [to_sq(move)];

      // Make and search the move
      pos.do_move(move, st, givesCheck);
      value = -qsearch<NT>(pos, ss+1, -beta, -alpha, depth - 1);
      pos.undo_move(move);

      assert(value > -VALUE_INFINITE && value < VALUE_INFINITE);

      // Check for a new best move
      if (value > bestValue)
      {
          bestValue = value;

          if (value > alpha)
          {
              bestMove = move;

              if (PvNode) // Update pv even in fail-high case
                  update_pv(ss->pv, move, (ss+1)->pv);

              if (PvNode && value < beta) // Update alpha here!
                  alpha = value;
              else
                  break; // Fail high
          }
       }
    }

    // All legal moves have been searched. A special case: If we're in check
    // and no legal moves were found, it is checkmate.
    if (inCheck && bestValue == -VALUE_INFINITE)
        return pos.checkmate_value(ss->ply); // Plies to mate from the root

    tte->save(posKey, value_to_tt(bestValue, ss->ply), pvHit,
              bestValue >= beta ? BOUND_LOWER :
              PvNode && bestValue > oldAlpha  ? BOUND_EXACT : BOUND_UPPER,
              ttDepth, bestMove, ss->staticEval);

    assert(bestValue > -VALUE_INFINITE && bestValue < VALUE_INFINITE);

    return bestValue;
  }


  // value_to_tt() adjusts a mate or TB score from "plies to mate from the root" to
  // "plies to mate from the current position". standard scores are unchanged.
  // The function is called before storing a value in the transposition table.

  Value value_to_tt(Value v, int ply) {

    assert(v != VALUE_NONE);

    return  v >= VALUE_TB_WIN_IN_MAX_PLY  ? v + ply
          : v <= VALUE_TB_LOSS_IN_MAX_PLY ? v - ply : v;
  }


  // value_from_tt() is the inverse of value_to_tt(): It adjusts a mate or TB score
  // from the transposition table (which refers to the plies to mate/be mated
  // from current position) to "plies to mate/be mated (TB win/loss) from the root".
  // However, for mate scores, to avoid potentially false mate scores related to the 50 moves rule,
  // and the graph history interaction, return an optimal TB score instead.

  Value value_from_tt(Value v, int ply, int r50c) {

    if (v == VALUE_NONE)
        return VALUE_NONE;

    if (v >= VALUE_TB_WIN_IN_MAX_PLY)  // TB win or better
    {
        if (v >= VALUE_MATE_IN_MAX_PLY && VALUE_MATE - v > 99 - r50c)
            return VALUE_MATE_IN_MAX_PLY - 1; // do not return a potentially false mate score

        return v - ply;
    }

    if (v <= VALUE_TB_LOSS_IN_MAX_PLY) // TB loss or worse
    {
        if (v <= VALUE_MATED_IN_MAX_PLY && VALUE_MATE + v > 99 - r50c)
            return VALUE_MATED_IN_MAX_PLY + 1; // do not return a potentially false mate score

        return v + ply;
    }

    return v;
  }


  // update_pv() adds current move and appends child pv[]

  void update_pv(Move* pv, Move move, Move* childPv) {

    for (*pv++ = move; childPv && *childPv != MOVE_NONE; )
        *pv++ = *childPv++;
    *pv = MOVE_NONE;
  }


  // update_all_stats() updates stats at the end of search() when a bestMove is found

  void update_all_stats(const Position& pos, Stack* ss, Move bestMove, Value bestValue, Value beta, Square prevSq,
                        Move* quietsSearched, int quietCount, Move* capturesSearched, int captureCount, Depth depth) {

    int bonus1, bonus2;
    Color us = pos.side_to_move();
    Thread* thisThread = pos.this_thread();
    CapturePieceToHistory& captureHistory = thisThread->captureHistory;
    Piece moved_piece = pos.moved_piece(bestMove);
    PieceType captured = type_of(pos.piece_on(to_sq(bestMove)));

    bonus1 = stat_bonus(depth + 1);
    bonus2 = bestValue > beta + PawnValueMg ? bonus1               // larger bonus
                                            : stat_bonus(depth);   // smaller bonus

    if (!pos.capture_or_promotion(bestMove))
    {
        update_quiet_stats(pos, ss, bestMove, bonus2, depth);

        // Decrease all the non-best quiet moves
        for (int i = 0; i < quietCount; ++i)
        {
            thisThread->mainHistory[us][from_to(quietsSearched[i])] << -bonus2;
            update_continuation_histories(ss, pos.moved_piece(quietsSearched[i]), to_sq(quietsSearched[i]), -bonus2);
        }
    }
    else
        captureHistory[moved_piece][to_sq(bestMove)][captured] << bonus1;

    // Extra penalty for a quiet TT or main killer move in previous ply when it gets refuted
    if (   ((ss-1)->moveCount == 1 || ((ss-1)->currentMove == (ss-1)->killers[0]))
        && !pos.captured_piece())
            update_continuation_histories(ss-1, pos.piece_on(prevSq), prevSq, -bonus1);

    // Decrease all the non-best capture moves
    for (int i = 0; i < captureCount; ++i)
    {
        moved_piece = pos.moved_piece(capturesSearched[i]);
        captured = type_of(pos.piece_on(to_sq(capturesSearched[i])));
        captureHistory[moved_piece][to_sq(capturesSearched[i])][captured] << -bonus1;
    }
  }


  // update_continuation_histories() updates histories of the move pairs formed
  // by moves at ply -1, -2, -4, and -6 with current move.

  void update_continuation_histories(Stack* ss, Piece pc, Square to, int bonus) {

    for (int i : {1, 2, 4, 6})
        if (is_ok((ss-i)->currentMove))
            (*(ss-i)->continuationHistory)[history_slot(pc)][to] << bonus;
  }


  // update_quiet_stats() updates move sorting heuristics

  void update_quiet_stats(const Position& pos, Stack* ss, Move move, int bonus, int depth) {

    if (ss->killers[0] != move)
    {
        ss->killers[1] = ss->killers[0];
        ss->killers[0] = move;
    }

    Color us = pos.side_to_move();
    Thread* thisThread = pos.this_thread();
    thisThread->mainHistory[us][from_to(move)] << bonus;
    update_continuation_histories(ss, pos.moved_piece(move), to_sq(move), bonus);

    if (type_of(pos.moved_piece(move)) != PAWN && type_of(move) != DROP)
        thisThread->mainHistory[us][from_to(reverse_move(move))] << -bonus;

    if (is_ok((ss-1)->currentMove))
    {
        Square prevSq = to_sq((ss-1)->currentMove);
        thisThread->counterMoves[pos.piece_on(prevSq)][prevSq] = move;
    }

    if (depth > 12 && ss->ply < MAX_LPH)
        thisThread->lowPlyHistory[ss->ply][from_to(move)] << stat_bonus(depth - 7);
  }

  // When playing with strength handicap, choose best move among a set of RootMoves
  // using a statistical rule dependent on 'level'. Idea by Heinz van Saanen.

  Move Skill::pick_best(size_t multiPV) {

    const RootMoves& rootMoves = Threads.main()->rootMoves;
    static PRNG rng(now()); // PRNG sequence should be non-deterministic

    // RootMoves are already sorted by score in descending order
    Value topScore = rootMoves[0].score;
    int delta = std::min(topScore - rootMoves[multiPV - 1].score, PawnValueMg);
    int weakness = 120 - 2 * level;
    int maxScore = -VALUE_INFINITE;

    // Choose best move. For each move score we add two terms, both dependent on
    // weakness. One is deterministic and bigger for weaker levels, and one is
    // random. Then we choose the move with the resulting highest score.
    for (size_t i = 0; i < multiPV; ++i)
    {
        // This is our magic formula
        int push = (  weakness * int(topScore - rootMoves[i].score)
                    + delta * (rng.rand<unsigned>() % weakness)) / 128;

        if (rootMoves[i].score + push >= maxScore)
        {
            maxScore = rootMoves[i].score + push;
            best = rootMoves[i].pv[0];
        }
    }

    return best;
  }

} // namespace

/// MainThread::check_time() is used to print debug info and, more importantly,
/// to detect when we are out of available time and thus stop the search.

void MainThread::check_time() {

  if (--callsCnt > 0)
      return;

  // When using nodes, ensure checking rate is not lower than 0.1% of nodes
  callsCnt = Limits.nodes ? std::min(1024, int(Limits.nodes / 1024)) : 1024;

  static TimePoint lastInfoTime = now();

  TimePoint elapsed = Time.elapsed();
  TimePoint tick = Limits.startTime + elapsed;

  if (tick - lastInfoTime >= 1000)
  {
      lastInfoTime = tick;
      dbg_print();
  }

  // We should not stop pondering until told so by the GUI
  if (ponder)
      return;

  if (   rootPos.two_boards()
      && Time.elapsed() < Limits.time[rootPos.side_to_move()] - 1000
      && (Partner.sitRequested || Partner.weDead))
      return;

  if (   (Limits.use_time_management() && (elapsed > Time.maximum() - 10 || stopOnPonderhit))
      || (Limits.movetime && elapsed >= Limits.movetime)
      || (Limits.nodes && Threads.nodes_searched() >= (uint64_t)Limits.nodes))
      Threads.stop = true;
}


/// UCI::pv() formats PV information according to the UCI protocol. UCI requires
/// that all (if any) unsearched PV lines are sent using a previous search score.

string UCI::pv(const Position& pos, Depth depth, Value alpha, Value beta) {

  std::stringstream ss;
  TimePoint elapsed = Time.elapsed() + 1;
  const RootMoves& rootMoves = pos.this_thread()->rootMoves;
  size_t pvIdx = pos.this_thread()->pvIdx;
  size_t multiPV = std::min((size_t)Options["MultiPV"], rootMoves.size());
  uint64_t nodesSearched = Threads.nodes_searched();
  uint64_t tbHits = Threads.tb_hits() + (TB::RootInTB ? rootMoves.size() : 0);

  for (size_t i = 0; i < multiPV; ++i)
  {
      bool updated = rootMoves[i].score != -VALUE_INFINITE;

      if (depth == 1 && !updated)
          continue;

      Depth d = updated ? depth : depth - 1;
      Value v = updated ? rootMoves[i].score : rootMoves[i].previousScore;

      bool tb = TB::RootInTB && abs(v) < VALUE_MATE_IN_MAX_PLY;
      v = tb ? rootMoves[i].tbScore : v;

      if (ss.rdbuf()->in_avail()) // Not at first line
          ss << "\n";

      if (Options["Protocol"] == "xboard")
      {
          ss << d << " "
             << UCI::value(v) << " "
             << elapsed / 10 << " "
             << nodesSearched << " "
             << rootMoves[i].selDepth << " "
             << nodesSearched * 1000 / elapsed << " "
             << tbHits << "\t";

          for (Move m : rootMoves[i].pv)
              ss << " " << UCI::move(pos, m);
      }
      else
      {
      ss << "info"
         << " depth "    << d
         << " seldepth " << rootMoves[i].selDepth
         << " multipv "  << i + 1
         << " score "    << UCI::value(v);

      if (!tb && i == pvIdx)
          ss << (v >= beta ? " lowerbound" : v <= alpha ? " upperbound" : "");

      ss << " nodes "    << nodesSearched
         << " nps "      << nodesSearched * 1000 / elapsed;

      if (elapsed > 1000) // Earlier makes little sense
          ss << " hashfull " << TT.hashfull();

      ss << " tbhits "   << tbHits
         << " time "     << elapsed
         << " pv";

      for (Move m : rootMoves[i].pv)
          ss << " " << UCI::move(pos, m);
      }
  }

  return ss.str();
}


/// RootMove::extract_ponder_from_tt() is called in case we have no ponder move
/// before exiting the search, for instance, in case we stop the search during a
/// fail high at root. We try hard to have a ponder move to return to the GUI,
/// otherwise in case of 'ponder on' we have nothing to think on.

bool RootMove::extract_ponder_from_tt(Position& pos) {

    StateInfo st;
    bool ttHit;

    assert(pv.size() == 1);

    if (pv[0] == MOVE_NONE)
        return false;

    pos.do_move(pv[0], st);
    TTEntry* tte = TT.probe(pos.key(), ttHit);

    if (ttHit)
    {
        Move m = tte->move(); // Local copy to be SMP safe
        if (MoveList<LEGAL>(pos).contains(m))
            pv.push_back(m);
    }

    pos.undo_move(pv[0]);
    return pv.size() > 1;
}

void Tablebases::rank_root_moves(Position& pos, Search::RootMoves& rootMoves) {

    RootInTB = false;
    UseRule50 = bool(Options["Syzygy50MoveRule"]);
    ProbeDepth = int(Options["SyzygyProbeDepth"]);
    Cardinality = int(Options["SyzygyProbeLimit"]);
    bool dtz_available = true;

    // Tables with fewer pieces than SyzygyProbeLimit are searched with
    // ProbeDepth == DEPTH_ZERO
    if (Cardinality > MaxCardinality)
    {
        Cardinality = MaxCardinality;
        ProbeDepth = 0;
    }

    if (Cardinality >= popcount(pos.pieces()) && !pos.can_castle(ANY_CASTLING))
    {
        // Rank moves using DTZ tables
        RootInTB = root_probe(pos, rootMoves);

        if (!RootInTB)
        {
            // DTZ tables are missing; try to rank moves using WDL tables
            dtz_available = false;
            RootInTB = root_probe_wdl(pos, rootMoves);
        }
    }

    if (RootInTB)
    {
        // Sort moves according to TB rank
        std::sort(rootMoves.begin(), rootMoves.end(),
                  [](const RootMove &a, const RootMove &b) { return a.tbRank > b.tbRank; } );

        // Probe during search only if DTZ is not available and we are winning
        if (dtz_available || rootMoves[0].tbScore <= VALUE_DRAW)
            Cardinality = 0;
    }
    else
    {
        // Clean up if root_probe() and root_probe_wdl() have failed
        for (auto& m : rootMoves)
            m.tbRank = 0;
    }
}<|MERGE_RESOLUTION|>--- conflicted
+++ resolved
@@ -1099,20 +1099,12 @@
               // Futility pruning: parent node (~5 Elo)
               if (   lmrDepth < 6
                   && !inCheck
-<<<<<<< HEAD
                   && !(   pos.extinction_value() == -VALUE_MATE
                        && pos.extinction_piece_types().find(ALL_PIECES) == pos.extinction_piece_types().end())
                   && ss->staticEval + (235 + 172 * lmrDepth) * (1 + pos.check_counting()) <= alpha
-                  &&  thisThread->mainHistory[us][from_to(move)]
-                    + (*contHist[0])[history_slot(movedPiece)][to_sq(move)]
+                  &&  (*contHist[0])[history_slot(movedPiece)][to_sq(move)]
                     + (*contHist[1])[history_slot(movedPiece)][to_sq(move)]
-                    + (*contHist[3])[history_slot(movedPiece)][to_sq(move)] < 25000)
-=======
-                  && ss->staticEval + 235 + 172 * lmrDepth <= alpha
-                  &&  (*contHist[0])[movedPiece][to_sq(move)]
-                    + (*contHist[1])[movedPiece][to_sq(move)]
-                    + (*contHist[3])[movedPiece][to_sq(move)] < 27400)
->>>>>>> ec2002c5
+                    + (*contHist[3])[history_slot(movedPiece)][to_sq(move)] < 27400)
                   continue;
 
               // Prune moves with negative SEE (~20 Elo)
@@ -1267,16 +1259,6 @@
                              + (*contHist[3])[history_slot(movedPiece)][to_sq(move)]
                              - 4926;
 
-<<<<<<< HEAD
-              // Reset statScore to zero if negative and most stats shows >= 0
-              if (    ss->statScore < 0
-                  && (*contHist[0])[history_slot(movedPiece)][to_sq(move)] >= 0
-                  && (*contHist[1])[history_slot(movedPiece)][to_sq(move)] >= 0
-                  && thisThread->mainHistory[us][from_to(move)] >= 0)
-                  ss->statScore = 0;
-
-=======
->>>>>>> ec2002c5
               // Decrease/increase reduction by comparing opponent's stat score (~10 Elo)
               if (ss->statScore >= -102 && (ss-1)->statScore < -114)
                   r--;
