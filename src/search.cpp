--- conflicted
+++ resolved
@@ -463,11 +463,7 @@
           if (rootDepth >= 4)
           {
               Value previousScore = rootMoves[pvIdx].previousScore;
-<<<<<<< HEAD
-              delta = Value(21 * (1 + rootPos.captures_to_hand()) + abs(previousScore) / 256);
-=======
-              delta = Value(21);
->>>>>>> b7ecdaad
+              delta = Value(21 * (1 + rootPos.captures_to_hand()));
               alpha = std::max(previousScore - delta,-VALUE_INFINITE);
               beta  = std::min(previousScore + delta, VALUE_INFINITE);
 
