/*
  Stockfish, a UCI chess playing engine derived from Glaurung 2.1
  Copyright (C) 2004-2008 Tord Romstad (Glaurung author)
  Copyright (C) 2008-2015 Marco Costalba, Joona Kiiski, Tord Romstad
  Copyright (C) 2015-2019 Marco Costalba, Joona Kiiski, Gary Linscott, Tord Romstad

  Stockfish is free software: you can redistribute it and/or modify
  it under the terms of the GNU General Public License as published by
  the Free Software Foundation, either version 3 of the License, or
  (at your option) any later version.

  Stockfish is distributed in the hope that it will be useful,
  but WITHOUT ANY WARRANTY; without even the implied warranty of
  MERCHANTABILITY or FITNESS FOR A PARTICULAR PURPOSE.  See the
  GNU General Public License for more details.

  You should have received a copy of the GNU General Public License
  along with this program.  If not, see <http://www.gnu.org/licenses/>.
*/

#include <algorithm>
#include <cassert>
#include <cmath>
#include <cstring>   // For std::memset
#include <iostream>
#include <sstream>

#include "evaluate.h"
#include "misc.h"
#include "movegen.h"
#include "movepick.h"
#include "position.h"
#include "search.h"
#include "thread.h"
#include "timeman.h"
#include "tt.h"
#include "uci.h"
#include "syzygy/tbprobe.h"

namespace Search {

  LimitsType Limits;
}

namespace Tablebases {

  int Cardinality;
  bool RootInTB;
  bool UseRule50;
  Depth ProbeDepth;
}

namespace TB = Tablebases;

using std::string;
using Eval::evaluate;
using namespace Search;

namespace {

  // Different node types, used as a template parameter
  enum NodeType { NonPV, PV };

  // Razor and futility margins
  constexpr int RazorMargin = 661;
  Value futility_margin(Depth d, bool improving) {
    return Value(198 * (d - improving));
  }

  // Reductions lookup table, initialized at startup
  int Reductions[MAX_MOVES]; // [depth or moveNumber]

  Depth reduction(bool i, Depth d, int mn) {
    int r = Reductions[d] * Reductions[mn];
    return (r + 520) / 1024 + (!i && r > 999);
  }

  constexpr int futility_move_count(bool improving, Depth depth) {
    return (5 + depth * depth) * (1 + improving) / 2 - 1;
  }

  // History and stats update bonus, based on depth
  int stat_bonus(Depth d) {
    return d > 17 ? -8 : 22 * d * d + 151 * d - 140;
  }

  // Add a small random component to draw evaluations to avoid 3fold-blindness
  Value value_draw(Thread* thisThread) {
    return VALUE_DRAW + Value(2 * (thisThread->nodes & 1) - 1);
  }

  // Skill structure is used to implement strength limit
  struct Skill {
    explicit Skill(int l) : level(l) {}
    bool enabled() const { return level < 20; }
    bool time_to_pick(Depth depth) const { return depth == 1 + level; }
    Move pick_best(size_t multiPV);

    int level;
    Move best = MOVE_NONE;
  };

  // Breadcrumbs are used to mark nodes as being searched by a given thread
  struct Breadcrumb {
    std::atomic<Thread*> thread;
    std::atomic<Key> key;
  };
  std::array<Breadcrumb, 1024> breadcrumbs;

  // ThreadHolding structure keeps track of which thread left breadcrumbs at the given
  // node for potential reductions. A free node will be marked upon entering the moves
  // loop by the constructor, and unmarked upon leaving that loop by the destructor.
  struct ThreadHolding {
    explicit ThreadHolding(Thread* thisThread, Key posKey, int ply) {
       location = ply < 8 ? &breadcrumbs[posKey & (breadcrumbs.size() - 1)] : nullptr;
       otherThread = false;
       owning = false;
       if (location)
       {
          // See if another already marked this location, if not, mark it ourselves
          Thread* tmp = (*location).thread.load(std::memory_order_relaxed);
          if (tmp == nullptr)
          {
              (*location).thread.store(thisThread, std::memory_order_relaxed);
              (*location).key.store(posKey, std::memory_order_relaxed);
              owning = true;
          }
          else if (   tmp != thisThread
                   && (*location).key.load(std::memory_order_relaxed) == posKey)
              otherThread = true;
       }
    }

    ~ThreadHolding() {
       if (owning) // Free the marked location
           (*location).thread.store(nullptr, std::memory_order_relaxed);
    }

    bool marked() { return otherThread; }

    private:
    Breadcrumb* location;
    bool otherThread, owning;
  };

  template <NodeType NT>
  Value search(Position& pos, Stack* ss, Value alpha, Value beta, Depth depth, bool cutNode);

  template <NodeType NT>
  Value qsearch(Position& pos, Stack* ss, Value alpha, Value beta, Depth depth = 0);

  Value value_to_tt(Value v, int ply);
  Value value_from_tt(Value v, int ply, int r50c);
  void update_pv(Move* pv, Move move, Move* childPv);
  void update_continuation_histories(Stack* ss, Piece pc, Square to, int bonus);
  void update_quiet_stats(const Position& pos, Stack* ss, Move move, int bonus);
  void update_all_stats(const Position& pos, Stack* ss, Move bestMove, Value bestValue, Value beta, Square prevSq,
                        Move* quietsSearched, int quietCount, Move* capturesSearched, int captureCount, Depth depth);

  // perft() is our utility to verify move generation. All the leaf nodes up
  // to the given depth are generated and counted, and the sum is returned.
  template<bool Root>
  uint64_t perft(Position& pos, Depth depth) {

    StateInfo st;
    uint64_t cnt, nodes = 0;
    const bool leaf = (depth == 2);

    for (const auto& m : MoveList<LEGAL>(pos))
    {
        assert(pos.pseudo_legal(m));
        if (Root && depth <= 1)
            cnt = 1, nodes++;
        else
        {
            pos.do_move(m, st);
            cnt = leaf ? MoveList<LEGAL>(pos).size() : perft<false>(pos, depth - 1);
            nodes += cnt;
            pos.undo_move(m);
        }
        if (Root)
            sync_cout << UCI::move(pos, m) << ": " << cnt << sync_endl;
    }
    return nodes;
  }

} // namespace


/// Search::init() is called at startup to initialize various lookup tables

void Search::init() {

  for (int i = 1; i < MAX_MOVES; ++i)
      Reductions[i] = int((23.4 + std::log(Threads.size()) / 2) * std::log(i));
}


/// Search::clear() resets search state to its initial value

void Search::clear() {

  Threads.main()->wait_for_search_finished();

  Time.availableNodes = 0;
  TT.clear();
  Threads.clear();
  Tablebases::init(Options["SyzygyPath"]); // Free mapped files
}


/// MainThread::search() is started when the program receives the UCI 'go'
/// command. It searches from the root position and outputs the "bestmove".

void MainThread::search() {

  if (Limits.perft)
  {
      nodes = perft<true>(rootPos, Limits.perft);
      sync_cout << "\nNodes searched: " << nodes << "\n" << sync_endl;
      return;
  }

  Color us = rootPos.side_to_move();
  Time.init(rootPos, Limits, us, rootPos.game_ply());
  TT.new_search();

  if (rootMoves.empty())
  {
      rootMoves.emplace_back(MOVE_NONE);
      Value variantResult;
      Value result =  rootPos.is_game_end(variantResult) ? variantResult
                    : rootPos.checkers()                 ? rootPos.checkmate_value()
                                                         : rootPos.stalemate_value();
      if (Options["Protocol"] == "xboard")
          sync_cout << (  result == VALUE_DRAW ? "1/2-1/2 {Draw}"
                        : (rootPos.side_to_move() == BLACK ? -result : result) == VALUE_MATE ? "1-0 {White wins}"
                        : "0-1 {Black wins}")
                    << sync_endl;
      else
      sync_cout << "info depth 0 score "
                << UCI::value(result)
                << sync_endl;
  }
  else
  {
      for (Thread* th : Threads)
      {
          th->bestMoveChanges = 0;
          if (th != this)
              th->start_searching();
      }

      Thread::search(); // Let's start searching!
  }

  // When we reach the maximum depth, we can arrive here without a raise of
  // Threads.stop. However, if we are pondering or in an infinite search,
  // the UCI protocol states that we shouldn't print the best move before the
  // GUI sends a "stop" or "ponderhit" command. We therefore simply wait here
  // until the GUI sends one of those commands.

  while (!Threads.stop && (ponder || Limits.infinite))
  {} // Busy wait for a stop or a ponder reset

  // Stop the threads if not already stopped (also raise the stop if
  // "ponderhit" just reset Threads.ponder).
  Threads.stop = true;

  // Wait until all threads have finished
  for (Thread* th : Threads)
      if (th != this)
          th->wait_for_search_finished();

  // When playing in 'nodes as time' mode, subtract the searched nodes from
  // the available ones before exiting.
  if (Limits.npmsec)
      Time.availableNodes += Limits.inc[us] - Threads.nodes_searched();

  bestThread = this;

  // Check if there are threads with a better score than main thread
  if (    Options["MultiPV"] == 1
      && !Limits.depth
      && !(Skill(Options["Skill Level"]).enabled() || Options["UCI_LimitStrength"])
      &&  rootMoves[0].pv[0] != MOVE_NONE)
  {
      std::map<Move, int64_t> votes;
      Value minScore = this->rootMoves[0].score;

      // Find out minimum score
      for (Thread* th: Threads)
          minScore = std::min(minScore, th->rootMoves[0].score);

      // Vote according to score and depth, and select the best thread
      for (Thread* th : Threads)
      {
          votes[th->rootMoves[0].pv[0]] +=
              (th->rootMoves[0].score - minScore + 14) * int(th->completedDepth);

          if (bestThread->rootMoves[0].score >= VALUE_MATE_IN_MAX_PLY)
          {
              // Make sure we pick the shortest mate
              if (th->rootMoves[0].score > bestThread->rootMoves[0].score)
                  bestThread = th;
          }
          else if (   th->rootMoves[0].score >= VALUE_MATE_IN_MAX_PLY
                   || votes[th->rootMoves[0].pv[0]] > votes[bestThread->rootMoves[0].pv[0]])
              bestThread = th;
      }
  }

  previousScore = bestThread->rootMoves[0].score;

  // Send again PV info if we have a new best thread
  if (bestThread != this)
      sync_cout << UCI::pv(bestThread->rootPos, bestThread->completedDepth, -VALUE_INFINITE, VALUE_INFINITE) << sync_endl;

  if (Options["Protocol"] == "xboard")
  {
      // Send move only when not in analyze mode and not at game end
      if (!Options["UCI_AnalyseMode"] && rootMoves[0].pv[0] != MOVE_NONE)
          sync_cout << "move " << UCI::move(rootPos, bestThread->rootMoves[0].pv[0]) << sync_endl;
      return;
  }

  sync_cout << "bestmove " << UCI::move(rootPos, bestThread->rootMoves[0].pv[0]);

  if (bestThread->rootMoves[0].pv.size() > 1 || bestThread->rootMoves[0].extract_ponder_from_tt(rootPos))
      std::cout << " ponder " << UCI::move(rootPos, bestThread->rootMoves[0].pv[1]);

  std::cout << sync_endl;
}


/// Thread::search() is the main iterative deepening loop. It calls search()
/// repeatedly with increasing depth until the allocated thinking time has been
/// consumed, the user stops the search, or the maximum search depth is reached.

void Thread::search() {

  // To allow access to (ss-7) up to (ss+2), the stack must be oversized.
  // The former is needed to allow update_continuation_histories(ss-1, ...),
  // which accesses its argument at ss-6, also near the root.
  // The latter is needed for statScores and killer initialization.
  Stack stack[MAX_PLY+10], *ss = stack+7;
  Move  pv[MAX_PLY+1];
  Value bestValue, alpha, beta, delta;
  Move  lastBestMove = MOVE_NONE;
  Depth lastBestMoveDepth = 0;
  MainThread* mainThread = (this == Threads.main() ? Threads.main() : nullptr);
  double timeReduction = 1, totBestMoveChanges = 0;
  Color us = rootPos.side_to_move();

  std::memset(ss-7, 0, 10 * sizeof(Stack));
  for (int i = 7; i > 0; i--)
      (ss-i)->continuationHistory = &this->continuationHistory[0][0][NO_PIECE][0]; // Use as a sentinel

  ss->pv = pv;

  bestValue = delta = alpha = -VALUE_INFINITE;
  beta = VALUE_INFINITE;

  size_t multiPV = Options["MultiPV"];

  // Pick integer skill levels, but non-deterministically round up or down
  // such that the average integer skill corresponds to the input floating point one.
  // UCI_Elo is converted to a suitable fractional skill level, using anchoring
  // to CCRL Elo (goldfish 1.13 = 2000) and a fit through Ordo derived Elo
  // for match (TC 60+0.6) results spanning a wide range of k values.
  PRNG rng(now());
  double floatLevel = Options["UCI_LimitStrength"] ?
                        clamp(std::pow((Options["UCI_Elo"] - 1346.6) / 143.4, 1 / 0.806), 0.0, 20.0) :
                        double(Options["Skill Level"]);
  int intLevel = int(floatLevel) +
                 ((floatLevel - int(floatLevel)) * 1024 > rng.rand<unsigned>() % 1024  ? 1 : 0);
  Skill skill(intLevel);

  // When playing with strength handicap enable MultiPV search that we will
  // use behind the scenes to retrieve a set of possible moves.
  if (skill.enabled())
      multiPV = std::max(multiPV, (size_t)4);

  multiPV = std::min(multiPV, rootMoves.size());

  int ct = int(Options["Contempt"]) * PawnValueEg / 100; // From centipawns

  // In analysis mode, adjust contempt in accordance with user preference
  if (Limits.infinite || Options["UCI_AnalyseMode"])
      ct =  Options["Analysis Contempt"] == "Off"  ? 0
          : Options["Analysis Contempt"] == "Both" ? ct
          : Options["Analysis Contempt"] == "White" && us == BLACK ? -ct
          : Options["Analysis Contempt"] == "Black" && us == WHITE ? -ct
          : ct;

  // Evaluation score is from the white point of view
  contempt = (us == WHITE ?  make_score(ct, ct / 2)
                          : -make_score(ct, ct / 2));

  // Iterative deepening loop until requested to stop or the target depth is reached
  while (   ++rootDepth < MAX_PLY
         && !Threads.stop
         && !(Limits.depth && mainThread && rootDepth > Limits.depth))
  {
      // Age out PV variability metric
      if (mainThread)
          totBestMoveChanges /= 2;

      // Save the last iteration's scores before first PV line is searched and
      // all the move scores except the (new) PV are set to -VALUE_INFINITE.
      for (RootMove& rm : rootMoves)
          rm.previousScore = rm.score;

      size_t pvFirst = 0;
      pvLast = 0;

      // MultiPV loop. We perform a full root search for each PV line
      for (pvIdx = 0; pvIdx < multiPV && !Threads.stop; ++pvIdx)
      {
          if (pvIdx == pvLast)
          {
              pvFirst = pvLast;
              for (pvLast++; pvLast < rootMoves.size(); pvLast++)
                  if (rootMoves[pvLast].tbRank != rootMoves[pvFirst].tbRank)
                      break;
          }

          // Reset UCI info selDepth for each depth and each PV line
          selDepth = 0;

          // Reset aspiration window starting size
          if (rootDepth >= 4)
          {
              Value previousScore = rootMoves[pvIdx].previousScore;
              delta = Value(21 + abs(previousScore) / 128);
              alpha = std::max(previousScore - delta,-VALUE_INFINITE);
              beta  = std::min(previousScore + delta, VALUE_INFINITE);

              // Adjust contempt based on root move's previousScore (dynamic contempt)
              int dct = ct + (111 - ct / 2) * previousScore / (abs(previousScore) + 176);

              contempt = (us == WHITE ?  make_score(dct, dct / 2)
                                      : -make_score(dct, dct / 2));
          }

          // Start with a small aspiration window and, in the case of a fail
          // high/low, re-search with a bigger window until we don't fail
          // high/low anymore.
          int failedHighCnt = 0;
          while (true)
          {
              Depth adjustedDepth = std::max(1, rootDepth - failedHighCnt);
              bestValue = ::search<PV>(rootPos, ss, alpha, beta, adjustedDepth, false);

              // Bring the best move to the front. It is critical that sorting
              // is done with a stable algorithm because all the values but the
              // first and eventually the new best one are set to -VALUE_INFINITE
              // and we want to keep the same order for all the moves except the
              // new PV that goes to the front. Note that in case of MultiPV
              // search the already searched PV lines are preserved.
              std::stable_sort(rootMoves.begin() + pvIdx, rootMoves.begin() + pvLast);

              // If search has been stopped, we break immediately. Sorting is
              // safe because RootMoves is still valid, although it refers to
              // the previous iteration.
              if (Threads.stop)
                  break;

              // When failing high/low give some update (without cluttering
              // the UI) before a re-search.
              if (   mainThread
                  && multiPV == 1
                  && (bestValue <= alpha || bestValue >= beta)
                  && Time.elapsed() > 3000)
                  sync_cout << UCI::pv(rootPos, rootDepth, alpha, beta) << sync_endl;

              // In case of failing low/high increase aspiration window and
              // re-search, otherwise exit the loop.
              if (bestValue <= alpha)
              {
                  beta = (alpha + beta) / 2;
                  alpha = std::max(bestValue - delta, -VALUE_INFINITE);

                  failedHighCnt = 0;
                  if (mainThread)
                      mainThread->stopOnPonderhit = false;
              }
              else if (bestValue >= beta)
              {
                  beta = std::min(bestValue + delta, VALUE_INFINITE);
                  ++failedHighCnt;
              }
              else
              {
                  ++rootMoves[pvIdx].bestMoveCount;
                  break;
              }

              delta += delta / 4 + 5;

              assert(alpha >= -VALUE_INFINITE && beta <= VALUE_INFINITE);
          }

          // Sort the PV lines searched so far and update the GUI
          std::stable_sort(rootMoves.begin() + pvFirst, rootMoves.begin() + pvIdx + 1);

          if (    mainThread
              && (Threads.stop || pvIdx + 1 == multiPV || Time.elapsed() > 3000))
              sync_cout << UCI::pv(rootPos, rootDepth, alpha, beta) << sync_endl;
      }

      if (!Threads.stop)
          completedDepth = rootDepth;

      if (rootMoves[0].pv[0] != lastBestMove) {
         lastBestMove = rootMoves[0].pv[0];
         lastBestMoveDepth = rootDepth;
      }

      // Have we found a "mate in x"?
      if (   Limits.mate
          && bestValue >= VALUE_MATE_IN_MAX_PLY
          && VALUE_MATE - bestValue <= 2 * Limits.mate)
          Threads.stop = true;

      if (!mainThread)
          continue;

      // If skill level is enabled and time is up, pick a sub-optimal best move
      if (skill.enabled() && skill.time_to_pick(rootDepth))
          skill.pick_best(multiPV);

      // Do we have time for the next iteration? Can we stop searching now?
      if (    Limits.use_time_management()
          && !Threads.stop
          && !mainThread->stopOnPonderhit)
      {
          double fallingEval = (354 + 10 * (mainThread->previousScore - bestValue)) / 692.0;
          fallingEval = clamp(fallingEval, 0.5, 1.5);

          // If the bestMove is stable over several iterations, reduce time accordingly
          timeReduction = lastBestMoveDepth + 9 < completedDepth ? 1.97 : 0.98;
          double reduction = (1.36 + mainThread->previousTimeReduction) / (2.29 * timeReduction);

          // Use part of the gained time from a previous stable move for the current move
          for (Thread* th : Threads)
          {
              totBestMoveChanges += th->bestMoveChanges;
              th->bestMoveChanges = 0;
          }
          double bestMoveInstability = 1 + totBestMoveChanges / Threads.size();

          // Stop the search if we have only one legal move, or if available time elapsed
          if (   rootMoves.size() == 1
              || Time.elapsed() > Time.optimum() * fallingEval * reduction * bestMoveInstability)
          {
              // If we are allowed to ponder do not stop the search now but
              // keep pondering until the GUI sends "ponderhit" or "stop".
              if (mainThread->ponder)
                  mainThread->stopOnPonderhit = true;
              else
                  Threads.stop = true;
          }
      }
  }

  if (!mainThread)
      return;

  mainThread->previousTimeReduction = timeReduction;

  // If skill level is enabled, swap best PV line with the sub-optimal one
  if (skill.enabled())
      std::swap(rootMoves[0], *std::find(rootMoves.begin(), rootMoves.end(),
                skill.best ? skill.best : skill.pick_best(multiPV)));
}


namespace {

  // search<>() is the main search function for both PV and non-PV nodes

  template <NodeType NT>
  Value search(Position& pos, Stack* ss, Value alpha, Value beta, Depth depth, bool cutNode) {

    constexpr bool PvNode = NT == PV;
    const bool rootNode = PvNode && ss->ply == 0;

    // Check if we have an upcoming move which draws by repetition, or
    // if the opponent had an alternative move earlier to this position.
    if (   pos.rule50_count() >= 3
        && alpha < VALUE_DRAW
        && !rootNode
        && pos.has_game_cycle(ss->ply))
    {
        alpha = value_draw(pos.this_thread());
        if (alpha >= beta)
            return alpha;
    }

    // Dive into quiescence search when the depth reaches zero
    if (depth <= 0)
        return qsearch<NT>(pos, ss, alpha, beta);

    assert(-VALUE_INFINITE <= alpha && alpha < beta && beta <= VALUE_INFINITE);
    assert(PvNode || (alpha == beta - 1));
    assert(0 < depth && depth < MAX_PLY);
    assert(!(PvNode && cutNode));

    Move pv[MAX_PLY+1], capturesSearched[32], quietsSearched[64];
    StateInfo st;
    TTEntry* tte;
    Key posKey;
    Move ttMove, move, excludedMove, bestMove;
    Depth extension, newDepth;
    Value bestValue, value, ttValue, eval, maxValue;
    bool ttHit, ttPv, inCheck, givesCheck, improving, didLMR, priorCapture;
    bool captureOrPromotion, doFullDepthSearch, moveCountPruning, ttCapture, singularLMR;
    Piece movedPiece;
    int moveCount, captureCount, quietCount;

    // Step 1. Initialize node
    Thread* thisThread = pos.this_thread();
    inCheck = pos.checkers();
    priorCapture = pos.captured_piece();
    Color us = pos.side_to_move();
    moveCount = captureCount = quietCount = ss->moveCount = 0;
    bestValue = -VALUE_INFINITE;
    maxValue = VALUE_INFINITE;

    // Check for the available remaining time
    if (thisThread == Threads.main())
        static_cast<MainThread*>(thisThread)->check_time();

    // Used to send selDepth info to GUI (selDepth counts from 1, ply from 0)
    if (PvNode && thisThread->selDepth < ss->ply + 1)
        thisThread->selDepth = ss->ply + 1;

    if (!rootNode)
    {
        Value variantResult;
        if (pos.is_game_end(variantResult, ss->ply))
            return variantResult;

        // Step 2. Check for aborted search and immediate draw
        if (   Threads.stop.load(std::memory_order_relaxed)
            || ss->ply >= MAX_PLY)
            return (ss->ply >= MAX_PLY && !inCheck) ? evaluate(pos)
                                                    : value_draw(pos.this_thread());

        // Step 3. Mate distance pruning. Even if we mate at the next move our score
        // would be at best mate_in(ss->ply+1), but if alpha is already bigger because
        // a shorter mate was found upward in the tree then there is no need to search
        // because we will never beat the current alpha. Same logic but with reversed
        // signs applies also in the opposite condition of being mated instead of giving
        // mate. In this case return a fail-high score.
        alpha = std::max(mated_in(ss->ply), alpha);
        beta = std::min(mate_in(ss->ply+1), beta);
        if (alpha >= beta)
            return alpha;
    }

    assert(0 <= ss->ply && ss->ply < MAX_PLY);

    (ss+1)->ply = ss->ply + 1;
    (ss+1)->excludedMove = bestMove = MOVE_NONE;
    (ss+2)->killers[0] = (ss+2)->killers[1] = MOVE_NONE;
    Square prevSq = to_sq((ss-1)->currentMove);

    // Initialize statScore to zero for the grandchildren of the current position.
    // So statScore is shared between all grandchildren and only the first grandchild
    // starts with statScore = 0. Later grandchildren start with the last calculated
    // statScore of the previous grandchild. This influences the reduction rules in
    // LMR which are based on the statScore of parent position.
    if (rootNode)
        (ss+4)->statScore = 0;
    else
        (ss+2)->statScore = 0;

    // Step 4. Transposition table lookup. We don't want the score of a partial
    // search to overwrite a previous full search TT value, so we use a different
    // position key in case of an excluded move.
    excludedMove = ss->excludedMove;
    posKey = pos.key() ^ (Key(excludedMove) << 16); // Isn't a very good hash
    tte = TT.probe(posKey, ttHit);
    ttValue = ttHit ? value_from_tt(tte->value(), ss->ply, pos.rule50_count()) : VALUE_NONE;
    ttMove =  rootNode ? thisThread->rootMoves[thisThread->pvIdx].pv[0]
            : ttHit    ? tte->move() : MOVE_NONE;
    ttPv = PvNode || (ttHit && tte->is_pv());

    // At non-PV nodes we check for an early TT cutoff
    if (  !PvNode
        && ttHit
        && tte->depth() >= depth
        && ttValue != VALUE_NONE // Possible in case of TT access race
        && (ttValue >= beta ? (tte->bound() & BOUND_LOWER)
                            : (tte->bound() & BOUND_UPPER)))
    {
        // If ttMove is quiet, update move sorting heuristics on TT hit
        if (ttMove)
        {
            if (ttValue >= beta)
            {
                if (!pos.capture_or_promotion(ttMove))
                    update_quiet_stats(pos, ss, ttMove, stat_bonus(depth));

                // Extra penalty for early quiet moves of the previous ply
                if ((ss-1)->moveCount <= 2 && !priorCapture)
                    update_continuation_histories(ss-1, pos.piece_on(prevSq), prevSq, -stat_bonus(depth + 1));
            }
            // Penalty for a quiet ttMove that fails low
            else if (!pos.capture_or_promotion(ttMove))
            {
                int penalty = -stat_bonus(depth);
                thisThread->mainHistory[us][from_to(ttMove)] << penalty;
                update_continuation_histories(ss, pos.moved_piece(ttMove), to_sq(ttMove), penalty);
            }
        }
        return ttValue;
    }

    // Step 5. Tablebases probe
    if (!rootNode && TB::Cardinality)
    {
        int piecesCount = pos.count<ALL_PIECES>();

        if (    piecesCount <= TB::Cardinality
            && (piecesCount <  TB::Cardinality || depth >= TB::ProbeDepth)
            &&  pos.rule50_count() == 0
            &&  Options["UCI_Variant"] == "chess"
            && !pos.can_castle(ANY_CASTLING))
        {
            TB::ProbeState err;
            TB::WDLScore wdl = Tablebases::probe_wdl(pos, &err);

            // Force check of time on the next occasion
            if (thisThread == Threads.main())
                static_cast<MainThread*>(thisThread)->callsCnt = 0;

            if (err != TB::ProbeState::FAIL)
            {
                thisThread->tbHits.fetch_add(1, std::memory_order_relaxed);

                int drawScore = TB::UseRule50 ? 1 : 0;

                value =  wdl < -drawScore ? -VALUE_MATE + MAX_PLY + ss->ply + 1
                       : wdl >  drawScore ?  VALUE_MATE - MAX_PLY - ss->ply - 1
                                          :  VALUE_DRAW + 2 * wdl * drawScore;

                Bound b =  wdl < -drawScore ? BOUND_UPPER
                         : wdl >  drawScore ? BOUND_LOWER : BOUND_EXACT;

                if (    b == BOUND_EXACT
                    || (b == BOUND_LOWER ? value >= beta : value <= alpha))
                {
                    tte->save(posKey, value_to_tt(value, ss->ply), ttPv, b,
                              std::min(MAX_PLY - 1, depth + 6),
                              MOVE_NONE, VALUE_NONE);

                    return value;
                }

                if (PvNode)
                {
                    if (b == BOUND_LOWER)
                        bestValue = value, alpha = std::max(alpha, bestValue);
                    else
                        maxValue = value;
                }
            }
        }
    }

    // Step 6. Static evaluation of the position
    if (inCheck)
    {
        ss->staticEval = eval = VALUE_NONE;
        improving = false;
        goto moves_loop;  // Skip early pruning when in check
    }
    else if (ttHit)
    {
        // Never assume anything about values stored in TT
        ss->staticEval = eval = tte->eval();
        if (eval == VALUE_NONE)
            ss->staticEval = eval = evaluate(pos);

        if (eval == VALUE_DRAW)
            eval = value_draw(thisThread);

        // Can ttValue be used as a better position evaluation?
        if (    ttValue != VALUE_NONE
            && (tte->bound() & (ttValue > eval ? BOUND_LOWER : BOUND_UPPER)))
            eval = ttValue;
    }
    else
    {
        if ((ss-1)->currentMove != MOVE_NULL)
        {
            int bonus = -(ss-1)->statScore / 512;

            ss->staticEval = eval = evaluate(pos) + bonus;
        }
        else
            ss->staticEval = eval = -(ss-1)->staticEval + 2 * Eval::tempo_value(pos);

        tte->save(posKey, VALUE_NONE, ttPv, BOUND_NONE, DEPTH_NONE, MOVE_NONE, eval);
    }

    // Step 7. Razoring (~2 Elo)
    if (   !rootNode // The required rootNode PV handling is not available in qsearch
        &&  depth < 2
        && !pos.must_capture()
        && !pos.capture_the_flag_piece()
        && !pos.check_counting()
        &&  eval <= alpha - RazorMargin)
        return qsearch<NT>(pos, ss, alpha, beta);

    improving =   ss->staticEval >= (ss-2)->staticEval
               || (ss-2)->staticEval == VALUE_NONE;

    // Skip early pruning in case of mandatory capture
    if (pos.must_capture() && MoveList<CAPTURES>(pos).size())
        goto moves_loop;

    // Step 8. Futility pruning: child node (~30 Elo)
    if (   !PvNode
        &&  depth < 7
        && !(   pos.extinction_value() == -VALUE_MATE
             && pos.extinction_piece_types().find(ALL_PIECES) == pos.extinction_piece_types().end())
        && (pos.checking_permitted() || !pos.capture_the_flag_piece())
        &&  eval - futility_margin(depth, improving) * (1 + pos.check_counting()) >= beta
        &&  eval < VALUE_KNOWN_WIN) // Do not return unproven wins
        return eval;

    // Step 9. Null move search with verification search (~40 Elo)
    if (   !PvNode
        && (ss-1)->currentMove != MOVE_NULL
        && (ss-1)->statScore < 22661
        &&  eval >= beta
        &&  eval >= ss->staticEval
        &&  ss->staticEval >= beta - 33 * depth + 299 - improving * 30
        && !excludedMove
        &&  pos.non_pawn_material(us)
        && (pos.pieces(~us) ^ pos.pieces(~us, PAWN))
        && (pos.pieces() ^ pos.pieces(BREAKTHROUGH_PIECE) ^ pos.pieces(CLOBBER_PIECE))
        && (ss->ply >= thisThread->nmpMinPly || us != thisThread->nmpColor))
    {
        assert(eval - beta >= 0);

        // Null move dynamic reduction based on depth and value
        Depth R = (835 - 150 * !pos.checking_permitted() + 70 * depth) / 256 + std::min(int(eval - beta) / 185, 3);

        ss->currentMove = MOVE_NULL;
        ss->continuationHistory = &thisThread->continuationHistory[0][0][NO_PIECE][0];

        pos.do_null_move(st);

        Value nullValue = -search<NonPV>(pos, ss+1, -beta, -beta+1, depth-R, !cutNode);

        pos.undo_null_move();

        if (nullValue >= beta)
        {
            // Do not return unproven mate scores
            if (nullValue >= VALUE_MATE_IN_MAX_PLY)
                nullValue = beta;

            if (thisThread->nmpMinPly || (abs(beta) < VALUE_KNOWN_WIN && depth < 13))
                return nullValue;

            assert(!thisThread->nmpMinPly); // Recursive verification is not allowed

            // Do verification search at high depths, with null move pruning disabled
            // for us, until ply exceeds nmpMinPly.
            thisThread->nmpMinPly = ss->ply + 3 * (depth-R) / 4;
            thisThread->nmpColor = us;

            Value v = search<NonPV>(pos, ss, beta-1, beta, depth-R, false);

            thisThread->nmpMinPly = 0;

            if (v >= beta)
                return nullValue;
        }
    }

    // Step 10. ProbCut (~10 Elo)
    // If we have a good enough capture and a reduced search returns a value
    // much above beta, we can (almost) safely prune the previous move.
    if (   !PvNode
        &&  depth >= 5
        &&  (pos.pieces() ^ pos.pieces(CLOBBER_PIECE))
        &&  abs(beta) < VALUE_MATE_IN_MAX_PLY)
    {
        Value raisedBeta = std::min(beta + 191 * (1 + pos.check_counting() + (pos.extinction_value() != VALUE_NONE)) - 46 * improving, VALUE_INFINITE);
        MovePicker mp(pos, ttMove, raisedBeta - ss->staticEval, &thisThread->captureHistory);
        int probCutCount = 0;

        while (  (move = mp.next_move()) != MOVE_NONE
               && probCutCount < 2 + 2 * cutNode)
            if (move != excludedMove && pos.legal(move))
            {
                assert(pos.capture_or_promotion(move));
                assert(depth >= 5);

                captureOrPromotion = true;
                probCutCount++;

                ss->currentMove = move;
                ss->continuationHistory = &thisThread->continuationHistory[inCheck]
                                                                          [captureOrPromotion]
                                                                          [history_slot(pos.moved_piece(move))]
                                                                          [to_sq(move)];

                pos.do_move(move, st);

                // Perform a preliminary qsearch to verify that the move holds
                value = -qsearch<NonPV>(pos, ss+1, -raisedBeta, -raisedBeta+1);

                // If the qsearch held, perform the regular search
                if (value >= raisedBeta)
                    value = -search<NonPV>(pos, ss+1, -raisedBeta, -raisedBeta+1, depth - 4, !cutNode);

                pos.undo_move(move);

                if (value >= raisedBeta)
                    return value;
            }
    }

    // Step 11. Internal iterative deepening (~2 Elo)
    if (depth >= (7 - 2 * pos.captures_to_hand()) && !ttMove)
    {
        search<NT>(pos, ss, alpha, beta, depth - (7 - 2 * pos.captures_to_hand()), cutNode);

        tte = TT.probe(posKey, ttHit);
        ttValue = ttHit ? value_from_tt(tte->value(), ss->ply, pos.rule50_count()) : VALUE_NONE;
        ttMove = ttHit ? tte->move() : MOVE_NONE;
    }

moves_loop: // When in check, search starts from here

    const PieceToHistory* contHist[] = { (ss-1)->continuationHistory, (ss-2)->continuationHistory,
                                          nullptr                   , (ss-4)->continuationHistory,
                                          nullptr                   , (ss-6)->continuationHistory };

    Move countermove = thisThread->counterMoves[pos.piece_on(prevSq)][prevSq];

    MovePicker mp(pos, ttMove, depth, &thisThread->mainHistory,
                                      &thisThread->captureHistory,
                                      contHist,
                                      countermove,
                                      ss->killers);

    value = bestValue;
    singularLMR = moveCountPruning = false;
    ttCapture = ttMove && pos.capture_or_promotion(ttMove);

    // Mark this node as being searched
    ThreadHolding th(thisThread, posKey, ss->ply);

    // Step 12. Loop through all pseudo-legal moves until no moves remain
    // or a beta cutoff occurs.
    while ((move = mp.next_move(moveCountPruning)) != MOVE_NONE)
    {
      assert(is_ok(move));

      if (move == excludedMove)
          continue;

      // At root obey the "searchmoves" option and skip moves not listed in Root
      // Move List. As a consequence any illegal move is also skipped. In MultiPV
      // mode we also skip PV moves which have been already searched and those
      // of lower "TB rank" if we are in a TB root position.
      if (rootNode && !std::count(thisThread->rootMoves.begin() + thisThread->pvIdx,
                                  thisThread->rootMoves.begin() + thisThread->pvLast, move))
          continue;

      ss->moveCount = ++moveCount;

      if (rootNode && thisThread == Threads.main() && Time.elapsed() > 3000 && Options["Protocol"] != "xboard")
          sync_cout << "info depth " << depth
                    << " currmove " << UCI::move(pos, move)
                    << " currmovenumber " << moveCount + thisThread->pvIdx << sync_endl;
      if (PvNode)
          (ss+1)->pv = nullptr;

      extension = 0;
      captureOrPromotion = pos.capture_or_promotion(move);
      movedPiece = pos.moved_piece(move);
      givesCheck = pos.gives_check(move);

      // Calculate new depth for this move
      newDepth = depth - 1;

      // Step 13. Pruning at shallow depth (~170 Elo)
      if (  !rootNode
          && pos.non_pawn_material(us)
          && bestValue > VALUE_MATED_IN_MAX_PLY)
      {
          // Skip quiet moves if movecount exceeds our FutilityMoveCount threshold
          moveCountPruning = moveCount >= futility_move_count(improving, depth);

          if (   !captureOrPromotion
              && !givesCheck
              && (!PvNode || !pos.advanced_pawn_push(move) || pos.non_pawn_material(~us) > BishopValueMg))
          {
              // Reduced depth of the next LMR search
              int lmrDepth = std::max(newDepth - reduction(improving, depth, moveCount), 0);

              // Countermoves based pruning (~20 Elo)
              if (   lmrDepth < 4 + ((ss-1)->statScore > 0 || (ss-1)->moveCount == 1)
                  && (*contHist[0])[movedPiece][to_sq(move)] < CounterMovePruneThreshold
                  && (*contHist[1])[movedPiece][to_sq(move)] < CounterMovePruneThreshold)
                  continue;

              // Futility pruning: parent node (~2 Elo)
              if (   lmrDepth < 6
                  && !inCheck
                  && ss->staticEval + 250 + 211 * lmrDepth <= alpha)
                  continue;

              // Prune moves with negative SEE (~10 Elo)
              if (!pos.see_ge(move, Value(-(31 - std::min(lmrDepth, 18)) * lmrDepth * lmrDepth)))
                  continue;
          }
          else if (!pos.see_ge(move, Value(-199) * depth)) // (~20 Elo)
                  continue;
      }

      // Step 14. Extensions (~70 Elo)

      // Singular extension search (~60 Elo). If all moves but one fail low on a
      // search of (alpha-s, beta-s), and just one fails high on (alpha, beta),
      // then that move is singular and should be extended. To verify this we do
      // a reduced search on all the other moves but the ttMove and if the
      // result is lower than ttValue minus a margin then we will extend the ttMove.
      if (    depth >= 6
          &&  move == ttMove
          && !rootNode
          && !excludedMove // Avoid recursive singular search
       /* &&  ttValue != VALUE_NONE Already implicit in the next condition */
          &&  abs(ttValue) < VALUE_KNOWN_WIN
          && (tte->bound() & BOUND_LOWER)
          &&  tte->depth() >= depth - 3
          &&  pos.legal(move))
      {
          Value singularBeta = ttValue - 2 * depth;
          Depth halfDepth = depth / 2;
          ss->excludedMove = move;
          value = search<NonPV>(pos, ss, singularBeta - 1, singularBeta, halfDepth, cutNode);
          ss->excludedMove = MOVE_NONE;

          if (value < singularBeta)
          {
              extension = 1;
              singularLMR = true;
          }

          // Multi-cut pruning
          // Our ttMove is assumed to fail high, and now we failed high also on a reduced
          // search without the ttMove. So we assume this expected Cut-node is not singular,
          // that multiple moves fail high, and we can prune the whole subtree by returning
          // a soft bound.
          else if (   eval >= beta
                   && singularBeta >= beta)
              return singularBeta;
      }

      // Check extension (~2 Elo)
      else if (    givesCheck
               && (pos.is_discovery_check_on_king(~us, move) || pos.see_ge(move)))
          extension = 1;

      // Passed pawn extension
      else if (   move == ss->killers[0]
               && pos.advanced_pawn_push(move)
               && pos.pawn_passed(us, to_sq(move)))
          extension = 1;

      // Castling extension
      if (type_of(move) == CASTLING)
          extension = 1;

<<<<<<< HEAD
      // Losing chess capture extension
      else if (    pos.must_capture()
               &&  pos.capture(move)
               &&  MoveList<CAPTURES>(pos).size() == 1)
          extension = 1;

      // Calculate new depth for this move
      newDepth = depth - 1 + extension;

      // Step 14. Pruning at shallow depth (~170 Elo)
      if (  !rootNode
          && (pos.non_pawn_material(us) || !(pos.pieces(us) ^ pos.pieces(us, PAWN)))
          && bestValue > VALUE_MATED_IN_MAX_PLY)
      {
          // Skip quiet moves if movecount exceeds our FutilityMoveCount threshold
          moveCountPruning = moveCount >= futility_move_count(improving, depth)
                            || (pos.must_capture() && (moveCountPruning || (pos.capture(move) && pos.legal(move))));

          if (   !captureOrPromotion
              && !givesCheck
              && (!pos.must_capture() || !pos.attackers_to(to_sq(move), ~us))
              && (!PvNode || !pos.advanced_pawn_push(move) || pos.non_pawn_material(~us) > BishopValueMg || pos.count<ALL_PIECES>(us) == pos.count<PAWN>(us)))
          {
              // Reduced depth of the next LMR search
              int lmrDepth = std::max(newDepth - reduction(improving, depth, moveCount), 0);

              // Countermoves based pruning (~20 Elo)
              if (   lmrDepth < 4 + ((ss-1)->statScore > 0 || (ss-1)->moveCount == 1)
                  && (*contHist[0])[history_slot(movedPiece)][to_sq(move)] < CounterMovePruneThreshold
                  && (*contHist[1])[history_slot(movedPiece)][to_sq(move)] < CounterMovePruneThreshold)
                  continue;

              // Futility pruning: parent node (~2 Elo)
              if (   lmrDepth < 6
                  && !inCheck
                  && !(   pos.extinction_value() == -VALUE_MATE
                       && pos.extinction_piece_types().find(ALL_PIECES) == pos.extinction_piece_types().end())
                  && ss->staticEval + 250 + 211 * lmrDepth <= alpha)
                  continue;

              // Prune moves with negative SEE (~10 Elo)
              if (!pos.must_capture() && !pos.see_ge(move, Value(-(31 - std::min(lmrDepth, 18)) * lmrDepth * lmrDepth)))
                  continue;
          }
          else if (  !(givesCheck && extension)
                   && !pos.must_capture()
                   && !pos.see_ge(move, Value(-199 - 120 * pos.captures_to_hand()) * depth)) // (~20 Elo)
                  continue;
      }
=======
      // Add extension to new depth
      newDepth += extension;
>>>>>>> 34681382

      // Speculative prefetch as early as possible
      prefetch(TT.first_entry(pos.key_after(move)));

      // Check for legality just before making the move
      if (!rootNode && !pos.legal(move))
      {
          ss->moveCount = --moveCount;
          continue;
      }

      // Update the current move (this must be done after singular extension search)
      ss->currentMove = move;
      ss->continuationHistory = &thisThread->continuationHistory[inCheck]
                                                                [captureOrPromotion]
                                                                [history_slot(movedPiece)]
                                                                [to_sq(move)];

      // Step 15. Make the move
      pos.do_move(move, st, givesCheck);

      // Step 16. Reduced depth search (LMR). If the move fails high it will be
      // re-searched at full depth.
      if (    depth >= 3
          &&  moveCount > 1 + 2 * rootNode
          && (!rootNode || thisThread->best_move_count(move) == 0)
          && (  !captureOrPromotion
              || moveCountPruning
              || ss->staticEval + PieceValue[EG][pos.captured_piece()] <= alpha
              || cutNode)
          && !(pos.must_capture() && MoveList<CAPTURES>(pos).size()))
      {
          Depth r = reduction(improving, depth, moveCount);

          // Reduction if other threads are searching this position.
          if (th.marked())
              r++;

          // Decrease reduction if position is or has been on the PV
          if (ttPv)
              r -= 2;

          // Decrease reduction if opponent's move count is high (~10 Elo)
          if ((ss-1)->moveCount > 15)
              r--;

          // Decrease reduction if ttMove has been singularly extended
          if (singularLMR)
              r -= 2;

          if (!captureOrPromotion && !(pos.must_capture() && MoveList<CAPTURES>(pos).size()))
          {
              // Increase reduction if ttMove is a capture (~0 Elo)
              if (ttCapture)
                  r++;

              // Increase reduction for cut nodes (~5 Elo)
              if (cutNode)
                  r += 2;

              // Decrease reduction for moves that escape a capture. Filter out
              // castling moves, because they are coded as "king captures rook" and
              // hence break make_move(). (~5 Elo)
              else if (    type_of(move) == NORMAL
                       && !pos.see_ge(reverse_move(move)))
                  r -= 2;

              ss->statScore =  thisThread->mainHistory[us][from_to(move)]
                             + (*contHist[0])[history_slot(movedPiece)][to_sq(move)]
                             + (*contHist[1])[history_slot(movedPiece)][to_sq(move)]
                             + (*contHist[3])[history_slot(movedPiece)][to_sq(move)]
                             - 4729;

              // Reset statScore to zero if negative and most stats shows >= 0
              if (    ss->statScore < 0
                  && (*contHist[0])[history_slot(movedPiece)][to_sq(move)] >= 0
                  && (*contHist[1])[history_slot(movedPiece)][to_sq(move)] >= 0
                  && thisThread->mainHistory[us][from_to(move)] >= 0)
                  ss->statScore = 0;

              // Decrease/increase reduction by comparing opponent's stat score (~10 Elo)
              if (ss->statScore >= -99 && (ss-1)->statScore < -116)
                  r--;

              else if ((ss-1)->statScore >= -117 && ss->statScore < -144)
                  r++;

              // Decrease/increase reduction for moves with a good/bad history (~30 Elo)
              r -= ss->statScore / 16384;
          }

          Depth d = clamp(newDepth - r, 1, newDepth);

          value = -search<NonPV>(pos, ss+1, -(alpha+1), -alpha, d, true);

          doFullDepthSearch = (value > alpha && d != newDepth), didLMR = true;
      }
      else
          doFullDepthSearch = !PvNode || moveCount > 1, didLMR = false;

      // Step 17. Full depth search when LMR is skipped or fails high
      if (doFullDepthSearch)
      {
          value = -search<NonPV>(pos, ss+1, -(alpha+1), -alpha, newDepth, !cutNode);

          if (didLMR && !captureOrPromotion)
          {
              int bonus = value > alpha ?  stat_bonus(newDepth)
                                        : -stat_bonus(newDepth);

              if (move == ss->killers[0])
                  bonus += bonus / 4;

              update_continuation_histories(ss, movedPiece, to_sq(move), bonus);
          }
      }

      // For PV nodes only, do a full PV search on the first move or after a fail
      // high (in the latter case search only if value < beta), otherwise let the
      // parent node fail low with value <= alpha and try another move.
      if (PvNode && (moveCount == 1 || (value > alpha && (rootNode || value < beta))))
      {
          (ss+1)->pv = pv;
          (ss+1)->pv[0] = MOVE_NONE;

          value = -search<PV>(pos, ss+1, -beta, -alpha, newDepth, false);
      }

      // Step 18. Undo move
      pos.undo_move(move);

      assert(value > -VALUE_INFINITE && value < VALUE_INFINITE);

      // Step 19. Check for a new best move
      // Finished searching the move. If a stop occurred, the return value of
      // the search cannot be trusted, and we return immediately without
      // updating best move, PV and TT.
      if (Threads.stop.load(std::memory_order_relaxed))
          return VALUE_ZERO;

      if (rootNode)
      {
          RootMove& rm = *std::find(thisThread->rootMoves.begin(),
                                    thisThread->rootMoves.end(), move);

          // PV move or new best move?
          if (moveCount == 1 || value > alpha)
          {
              rm.score = value;
              rm.selDepth = thisThread->selDepth;
              rm.pv.resize(1);

              assert((ss+1)->pv);

              for (Move* m = (ss+1)->pv; *m != MOVE_NONE; ++m)
                  rm.pv.push_back(*m);

              // We record how often the best move has been changed in each
              // iteration. This information is used for time management: When
              // the best move changes frequently, we allocate some more time.
              if (moveCount > 1)
                  ++thisThread->bestMoveChanges;
          }
          else
              // All other moves but the PV are set to the lowest value: this
              // is not a problem when sorting because the sort is stable and the
              // move position in the list is preserved - just the PV is pushed up.
              rm.score = -VALUE_INFINITE;
      }

      if (value > bestValue)
      {
          bestValue = value;

          if (value > alpha)
          {
              bestMove = move;

              if (PvNode && !rootNode) // Update pv even in fail-high case
                  update_pv(ss->pv, move, (ss+1)->pv);

              if (PvNode && value < beta) // Update alpha! Always alpha < beta
                  alpha = value;
              else
              {
                  assert(value >= beta); // Fail high
                  ss->statScore = 0;
                  break;
              }
          }
      }

      if (move != bestMove)
      {
          if (captureOrPromotion && captureCount < 32)
              capturesSearched[captureCount++] = move;

          else if (!captureOrPromotion && quietCount < 64)
              quietsSearched[quietCount++] = move;
      }
    }

    // The following condition would detect a stop only after move loop has been
    // completed. But in this case bestValue is valid because we have fully
    // searched our subtree, and we can anyhow save the result in TT.
    /*
       if (Threads.stop)
        return VALUE_DRAW;
    */

    // Step 20. Check for mate and stalemate
    // All legal moves have been searched and if there are no legal moves, it
    // must be a mate or a stalemate. If we are in a singular extension search then
    // return a fail low score.

    assert(moveCount || !inCheck || excludedMove || !MoveList<LEGAL>(pos).size());

    if (!moveCount)
        bestValue = excludedMove ? alpha
                   :     inCheck ? pos.checkmate_value(ss->ply) : pos.stalemate_value(ss->ply);

    else if (bestMove)
        update_all_stats(pos, ss, bestMove, bestValue, beta, prevSq,
                         quietsSearched, quietCount, capturesSearched, captureCount, depth);

    // Bonus for prior countermove that caused the fail low
    else if (   (depth >= 3 || PvNode)
             && !priorCapture)
        update_continuation_histories(ss-1, pos.piece_on(prevSq), prevSq, stat_bonus(depth));

    if (PvNode)
        bestValue = std::min(bestValue, maxValue);

    if (!excludedMove)
        tte->save(posKey, value_to_tt(bestValue, ss->ply), ttPv,
                  bestValue >= beta ? BOUND_LOWER :
                  PvNode && bestMove ? BOUND_EXACT : BOUND_UPPER,
                  depth, bestMove, ss->staticEval);

    assert(bestValue > -VALUE_INFINITE && bestValue < VALUE_INFINITE);

    return bestValue;
  }


  // qsearch() is the quiescence search function, which is called by the main search
  // function with zero depth, or recursively with further decreasing depth per call.
  template <NodeType NT>
  Value qsearch(Position& pos, Stack* ss, Value alpha, Value beta, Depth depth) {

    constexpr bool PvNode = NT == PV;

    assert(alpha >= -VALUE_INFINITE && alpha < beta && beta <= VALUE_INFINITE);
    assert(PvNode || (alpha == beta - 1));
    assert(depth <= 0);

    Move pv[MAX_PLY+1];
    StateInfo st;
    TTEntry* tte;
    Key posKey;
    Move ttMove, move, bestMove;
    Depth ttDepth;
    Value bestValue, value, ttValue, futilityValue, futilityBase, oldAlpha;
    bool ttHit, pvHit, inCheck, givesCheck, captureOrPromotion, evasionPrunable;
    int moveCount;

    if (PvNode)
    {
        oldAlpha = alpha; // To flag BOUND_EXACT when eval above alpha and no available moves
        (ss+1)->pv = pv;
        ss->pv[0] = MOVE_NONE;
    }

    Thread* thisThread = pos.this_thread();
    (ss+1)->ply = ss->ply + 1;
    bestMove = MOVE_NONE;
    inCheck = pos.checkers();
    moveCount = 0;

    Value gameResult;
    if (pos.is_game_end(gameResult, ss->ply))
        return gameResult;

    // Check for maximum ply reached
    if (ss->ply >= MAX_PLY)
        return !inCheck ? evaluate(pos) : VALUE_DRAW;

    assert(0 <= ss->ply && ss->ply < MAX_PLY);

    // Decide whether or not to include checks: this fixes also the type of
    // TT entry depth that we are going to use. Note that in qsearch we use
    // only two types of depth in TT: DEPTH_QS_CHECKS or DEPTH_QS_NO_CHECKS.
    ttDepth = inCheck || depth >= DEPTH_QS_CHECKS ? DEPTH_QS_CHECKS
                                                  : DEPTH_QS_NO_CHECKS;
    // Transposition table lookup
    posKey = pos.key();
    tte = TT.probe(posKey, ttHit);
    ttValue = ttHit ? value_from_tt(tte->value(), ss->ply, pos.rule50_count()) : VALUE_NONE;
    ttMove = ttHit ? tte->move() : MOVE_NONE;
    pvHit = ttHit && tte->is_pv();

    if (  !PvNode
        && ttHit
        && tte->depth() >= ttDepth
        && ttValue != VALUE_NONE // Only in case of TT access race
        && (ttValue >= beta ? (tte->bound() & BOUND_LOWER)
                            : (tte->bound() & BOUND_UPPER)))
        return ttValue;

    // Evaluate the position statically
    if (inCheck)
    {
        ss->staticEval = VALUE_NONE;
        bestValue = futilityBase = -VALUE_INFINITE;
    }
    else
    {
        if (ttHit)
        {
            // Never assume anything about values stored in TT
            if ((ss->staticEval = bestValue = tte->eval()) == VALUE_NONE)
                ss->staticEval = bestValue = evaluate(pos);

            // Can ttValue be used as a better position evaluation?
            if (    ttValue != VALUE_NONE
                && (tte->bound() & (ttValue > bestValue ? BOUND_LOWER : BOUND_UPPER)))
                bestValue = ttValue;
        }
        else
            ss->staticEval = bestValue =
            (ss-1)->currentMove != MOVE_NULL ? evaluate(pos)
                                             : -(ss-1)->staticEval + 2 * Eval::tempo_value(pos);

        // Stand pat. Return immediately if static value is at least beta
        if (bestValue >= beta)
        {
            if (!ttHit)
                tte->save(posKey, value_to_tt(bestValue, ss->ply), pvHit, BOUND_LOWER,
                          DEPTH_NONE, MOVE_NONE, ss->staticEval);

            return bestValue;
        }

        if (PvNode && bestValue > alpha)
            alpha = bestValue;

        futilityBase = bestValue + 153;
    }

    const PieceToHistory* contHist[] = { (ss-1)->continuationHistory, (ss-2)->continuationHistory,
                                          nullptr                   , (ss-4)->continuationHistory,
                                          nullptr                   , (ss-6)->continuationHistory };

    // Initialize a MovePicker object for the current position, and prepare
    // to search the moves. Because the depth is <= 0 here, only captures,
    // queen promotions and checks (only if depth >= DEPTH_QS_CHECKS) will
    // be generated.
    MovePicker mp(pos, ttMove, depth, &thisThread->mainHistory,
                                      &thisThread->captureHistory,
                                      contHist,
                                      to_sq((ss-1)->currentMove));

    // Loop through the moves until no moves remain or a beta cutoff occurs
    while ((move = mp.next_move()) != MOVE_NONE)
    {
      assert(is_ok(move));

      givesCheck = pos.gives_check(move);
      captureOrPromotion = pos.capture_or_promotion(move);

      moveCount++;

      // Avoid qsearch explosion for clobber
      if (type_of(pos.moved_piece(move)) == CLOBBER_PIECE && bestValue > VALUE_MATED_IN_MAX_PLY)
          continue;

      // Futility pruning
      if (   !inCheck
          && !givesCheck
          && !(   pos.extinction_value() == -VALUE_MATE
               && pos.extinction_piece_types().find(ALL_PIECES) == pos.extinction_piece_types().end())
          &&  futilityBase > -VALUE_KNOWN_WIN
          && !pos.advanced_pawn_push(move))
      {
          assert(type_of(move) != ENPASSANT); // Due to !pos.advanced_pawn_push

          futilityValue = futilityBase + PieceValue[EG][pos.piece_on(to_sq(move))];

          if (futilityValue <= alpha)
          {
              bestValue = std::max(bestValue, futilityValue);
              continue;
          }

          if (futilityBase <= alpha && !pos.see_ge(move, VALUE_ZERO + 1))
          {
              bestValue = std::max(bestValue, futilityBase);
              continue;
          }
      }

      // Detect non-capture evasions that are candidates to be pruned
      evasionPrunable =    inCheck
                       &&  (depth != 0 || moveCount > 2)
                       &&  bestValue > VALUE_MATED_IN_MAX_PLY
                       && !pos.capture(move);

      // Don't search moves with negative SEE values
      if (  (!inCheck || evasionPrunable)
          && !(givesCheck && pos.is_discovery_check_on_king(~pos.side_to_move(), move))
          && !pos.see_ge(move))
          continue;

      // Speculative prefetch as early as possible
      prefetch(TT.first_entry(pos.key_after(move)));

      // Check for legality just before making the move
      if (!pos.legal(move))
      {
          moveCount--;
          continue;
      }

      ss->currentMove = move;
      ss->continuationHistory = &thisThread->continuationHistory[inCheck]
                                                                [captureOrPromotion]
                                                                [history_slot(pos.moved_piece(move))]
                                                                [to_sq(move)];

      // Make and search the move
      pos.do_move(move, st, givesCheck);
      value = -qsearch<NT>(pos, ss+1, -beta, -alpha, depth - 1);
      pos.undo_move(move);

      assert(value > -VALUE_INFINITE && value < VALUE_INFINITE);

      // Check for a new best move
      if (value > bestValue)
      {
          bestValue = value;

          if (value > alpha)
          {
              bestMove = move;

              if (PvNode) // Update pv even in fail-high case
                  update_pv(ss->pv, move, (ss+1)->pv);

              if (PvNode && value < beta) // Update alpha here!
                  alpha = value;
              else
                  break; // Fail high
          }
       }
    }

    // All legal moves have been searched. A special case: If we're in check
    // and no legal moves were found, it is checkmate.
    if (inCheck && bestValue == -VALUE_INFINITE)
        return pos.checkmate_value(ss->ply); // Plies to mate from the root

    tte->save(posKey, value_to_tt(bestValue, ss->ply), pvHit,
              bestValue >= beta ? BOUND_LOWER :
              PvNode && bestValue > oldAlpha  ? BOUND_EXACT : BOUND_UPPER,
              ttDepth, bestMove, ss->staticEval);

    assert(bestValue > -VALUE_INFINITE && bestValue < VALUE_INFINITE);

    return bestValue;
  }


  // value_to_tt() adjusts a mate score from "plies to mate from the root" to
  // "plies to mate from the current position". Non-mate scores are unchanged.
  // The function is called before storing a value in the transposition table.

  Value value_to_tt(Value v, int ply) {

    assert(v != VALUE_NONE);

    return  v >= VALUE_MATE_IN_MAX_PLY  ? v + ply
          : v <= VALUE_MATED_IN_MAX_PLY ? v - ply : v;
  }


  // value_from_tt() is the inverse of value_to_tt(): It adjusts a mate score
  // from the transposition table (which refers to the plies to mate/be mated
  // from current position) to "plies to mate/be mated from the root".

  Value value_from_tt(Value v, int ply, int r50c) {

    return  v == VALUE_NONE             ? VALUE_NONE
          : v >= VALUE_MATE_IN_MAX_PLY  ? VALUE_MATE - v > 99 - r50c ? VALUE_MATE_IN_MAX_PLY  : v - ply
          : v <= VALUE_MATED_IN_MAX_PLY ? VALUE_MATE + v > 99 - r50c ? VALUE_MATED_IN_MAX_PLY : v + ply : v;
  }


  // update_pv() adds current move and appends child pv[]

  void update_pv(Move* pv, Move move, Move* childPv) {

    for (*pv++ = move; childPv && *childPv != MOVE_NONE; )
        *pv++ = *childPv++;
    *pv = MOVE_NONE;
  }


  // update_all_stats() updates stats at the end of search() when a bestMove is found

  void update_all_stats(const Position& pos, Stack* ss, Move bestMove, Value bestValue, Value beta, Square prevSq,
                        Move* quietsSearched, int quietCount, Move* capturesSearched, int captureCount, Depth depth) {

    int bonus1, bonus2;
    Color us = pos.side_to_move();
    Thread* thisThread = pos.this_thread();
    CapturePieceToHistory& captureHistory = thisThread->captureHistory;
    Piece moved_piece = pos.moved_piece(bestMove);
    PieceType captured = type_of(pos.piece_on(to_sq(bestMove)));

    bonus1 = stat_bonus(depth + 1);
    bonus2 = bestValue > beta + PawnValueMg ? bonus1               // larger bonus
                                            : stat_bonus(depth);   // smaller bonus

    if (!pos.capture_or_promotion(bestMove))
    {
        update_quiet_stats(pos, ss, bestMove, bonus2);

        // Decrease all the non-best quiet moves
        for (int i = 0; i < quietCount; ++i)
        {
            thisThread->mainHistory[us][from_to(quietsSearched[i])] << -bonus2;
            update_continuation_histories(ss, pos.moved_piece(quietsSearched[i]), to_sq(quietsSearched[i]), -bonus2);
        }
    }
    else
        captureHistory[moved_piece][to_sq(bestMove)][captured] << bonus1;

    // Extra penalty for a quiet TT or main killer move in previous ply when it gets refuted
    if (   ((ss-1)->moveCount == 1 || ((ss-1)->currentMove == (ss-1)->killers[0]))
        && !pos.captured_piece())
            update_continuation_histories(ss-1, pos.piece_on(prevSq), prevSq, -bonus1);

    // Decrease all the non-best capture moves
    for (int i = 0; i < captureCount; ++i)
    {
        moved_piece = pos.moved_piece(capturesSearched[i]);
        captured = type_of(pos.piece_on(to_sq(capturesSearched[i])));
        captureHistory[moved_piece][to_sq(capturesSearched[i])][captured] << -bonus1;
    }
  }


  // update_continuation_histories() updates histories of the move pairs formed
  // by moves at ply -1, -2, and -4 with current move.

  void update_continuation_histories(Stack* ss, Piece pc, Square to, int bonus) {

    for (int i : {1, 2, 4, 6})
        if (is_ok((ss-i)->currentMove))
            (*(ss-i)->continuationHistory)[history_slot(pc)][to] << bonus;
  }


  // update_quiet_stats() updates move sorting heuristics

  void update_quiet_stats(const Position& pos, Stack* ss, Move move, int bonus) {

    if (ss->killers[0] != move)
    {
        ss->killers[1] = ss->killers[0];
        ss->killers[0] = move;
    }

    Color us = pos.side_to_move();
    Thread* thisThread = pos.this_thread();
    thisThread->mainHistory[us][from_to(move)] << bonus;
    update_continuation_histories(ss, pos.moved_piece(move), to_sq(move), bonus);

    if (type_of(pos.moved_piece(move)) != PAWN && type_of(move) != DROP)
        thisThread->mainHistory[us][from_to(reverse_move(move))] << -bonus;

    if (is_ok((ss-1)->currentMove))
    {
        Square prevSq = to_sq((ss-1)->currentMove);
        thisThread->counterMoves[pos.piece_on(prevSq)][prevSq] = move;
    }
  }

  // When playing with strength handicap, choose best move among a set of RootMoves
  // using a statistical rule dependent on 'level'. Idea by Heinz van Saanen.

  Move Skill::pick_best(size_t multiPV) {

    const RootMoves& rootMoves = Threads.main()->rootMoves;
    static PRNG rng(now()); // PRNG sequence should be non-deterministic

    // RootMoves are already sorted by score in descending order
    Value topScore = rootMoves[0].score;
    int delta = std::min(topScore - rootMoves[multiPV - 1].score, PawnValueMg);
    int weakness = 120 - 2 * level;
    int maxScore = -VALUE_INFINITE;

    // Choose best move. For each move score we add two terms, both dependent on
    // weakness. One is deterministic and bigger for weaker levels, and one is
    // random. Then we choose the move with the resulting highest score.
    for (size_t i = 0; i < multiPV; ++i)
    {
        // This is our magic formula
        int push = (  weakness * int(topScore - rootMoves[i].score)
                    + delta * (rng.rand<unsigned>() % weakness)) / 128;

        if (rootMoves[i].score + push >= maxScore)
        {
            maxScore = rootMoves[i].score + push;
            best = rootMoves[i].pv[0];
        }
    }

    return best;
  }

} // namespace

/// MainThread::check_time() is used to print debug info and, more importantly,
/// to detect when we are out of available time and thus stop the search.

void MainThread::check_time() {

  if (--callsCnt > 0)
      return;

  // When using nodes, ensure checking rate is not lower than 0.1% of nodes
  callsCnt = Limits.nodes ? std::min(1024, int(Limits.nodes / 1024)) : 1024;

  static TimePoint lastInfoTime = now();

  TimePoint elapsed = Time.elapsed();
  TimePoint tick = Limits.startTime + elapsed;

  if (tick - lastInfoTime >= 1000)
  {
      lastInfoTime = tick;
      dbg_print();
  }

  // We should not stop pondering until told so by the GUI
  if (ponder)
      return;

  if (   (Limits.use_time_management() && (elapsed > Time.maximum() - 10 || stopOnPonderhit))
      || (Limits.movetime && elapsed >= Limits.movetime)
      || (Limits.nodes && Threads.nodes_searched() >= (uint64_t)Limits.nodes))
      Threads.stop = true;
}


/// UCI::pv() formats PV information according to the UCI protocol. UCI requires
/// that all (if any) unsearched PV lines are sent using a previous search score.

string UCI::pv(const Position& pos, Depth depth, Value alpha, Value beta) {

  std::stringstream ss;
  TimePoint elapsed = Time.elapsed() + 1;
  const RootMoves& rootMoves = pos.this_thread()->rootMoves;
  size_t pvIdx = pos.this_thread()->pvIdx;
  size_t multiPV = std::min((size_t)Options["MultiPV"], rootMoves.size());
  uint64_t nodesSearched = Threads.nodes_searched();
  uint64_t tbHits = Threads.tb_hits() + (TB::RootInTB ? rootMoves.size() : 0);

  for (size_t i = 0; i < multiPV; ++i)
  {
      bool updated = (i <= pvIdx && rootMoves[i].score != -VALUE_INFINITE);

      if (depth == 1 && !updated)
          continue;

      Depth d = updated ? depth : depth - 1;
      Value v = updated ? rootMoves[i].score : rootMoves[i].previousScore;

      bool tb = TB::RootInTB && abs(v) < VALUE_MATE - MAX_PLY;
      v = tb ? rootMoves[i].tbScore : v;

      if (ss.rdbuf()->in_avail()) // Not at first line
          ss << "\n";

      if (Options["Protocol"] == "xboard")
      {
          ss << d << " "
             << UCI::value(v) << " "
             << elapsed / 10 << " "
             << nodesSearched << " "
             << rootMoves[i].selDepth << " "
             << nodesSearched * 1000 / elapsed << " "
             << tbHits << "\t";

          for (Move m : rootMoves[i].pv)
              ss << " " << UCI::move(pos, m);
      }
      else
      {
      ss << "info"
         << " depth "    << d
         << " seldepth " << rootMoves[i].selDepth
         << " multipv "  << i + 1
         << " score "    << UCI::value(v);

      if (!tb && i == pvIdx)
          ss << (v >= beta ? " lowerbound" : v <= alpha ? " upperbound" : "");

      ss << " nodes "    << nodesSearched
         << " nps "      << nodesSearched * 1000 / elapsed;

      if (elapsed > 1000) // Earlier makes little sense
          ss << " hashfull " << TT.hashfull();

      ss << " tbhits "   << tbHits
         << " time "     << elapsed
         << " pv";

      for (Move m : rootMoves[i].pv)
          ss << " " << UCI::move(pos, m);
      }
  }

  return ss.str();
}


/// RootMove::extract_ponder_from_tt() is called in case we have no ponder move
/// before exiting the search, for instance, in case we stop the search during a
/// fail high at root. We try hard to have a ponder move to return to the GUI,
/// otherwise in case of 'ponder on' we have nothing to think on.

bool RootMove::extract_ponder_from_tt(Position& pos) {

    StateInfo st;
    bool ttHit;

    assert(pv.size() == 1);

    if (pv[0] == MOVE_NONE)
        return false;

    pos.do_move(pv[0], st);
    TTEntry* tte = TT.probe(pos.key(), ttHit);

    if (ttHit)
    {
        Move m = tte->move(); // Local copy to be SMP safe
        if (MoveList<LEGAL>(pos).contains(m))
            pv.push_back(m);
    }

    pos.undo_move(pv[0]);
    return pv.size() > 1;
}

void Tablebases::rank_root_moves(Position& pos, Search::RootMoves& rootMoves) {

    RootInTB = false;
    UseRule50 = bool(Options["Syzygy50MoveRule"]);
    ProbeDepth = int(Options["SyzygyProbeDepth"]);
    Cardinality = int(Options["SyzygyProbeLimit"]);
    bool dtz_available = true;

    // Tables with fewer pieces than SyzygyProbeLimit are searched with
    // ProbeDepth == DEPTH_ZERO
    if (Cardinality > MaxCardinality)
    {
        Cardinality = MaxCardinality;
        ProbeDepth = 0;
    }

    if (Cardinality >= popcount(pos.pieces()) && !pos.can_castle(ANY_CASTLING))
    {
        // Rank moves using DTZ tables
        RootInTB = root_probe(pos, rootMoves);

        if (!RootInTB)
        {
            // DTZ tables are missing; try to rank moves using WDL tables
            dtz_available = false;
            RootInTB = root_probe_wdl(pos, rootMoves);
        }
    }

    if (RootInTB)
    {
        // Sort moves according to TB rank
        std::sort(rootMoves.begin(), rootMoves.end(),
                  [](const RootMove &a, const RootMove &b) { return a.tbRank > b.tbRank; } );

        // Probe during search only if DTZ is not available and we are winning
        if (dtz_available || rootMoves[0].tbScore <= VALUE_DRAW)
            Cardinality = 0;
    }
    else
    {
        // Clean up if root_probe() and root_probe_wdl() have failed
        for (auto& m : rootMoves)
            m.tbRank = 0;
    }
}<|MERGE_RESOLUTION|>--- conflicted
+++ resolved
@@ -996,36 +996,42 @@
 
       // Step 13. Pruning at shallow depth (~170 Elo)
       if (  !rootNode
-          && pos.non_pawn_material(us)
+          && (pos.non_pawn_material(us) || !(pos.pieces(us) ^ pos.pieces(us, PAWN)))
           && bestValue > VALUE_MATED_IN_MAX_PLY)
       {
           // Skip quiet moves if movecount exceeds our FutilityMoveCount threshold
-          moveCountPruning = moveCount >= futility_move_count(improving, depth);
+          moveCountPruning = moveCount >= futility_move_count(improving, depth)
+                            || (pos.must_capture() && (moveCountPruning || (pos.capture(move) && pos.legal(move))));
 
           if (   !captureOrPromotion
               && !givesCheck
-              && (!PvNode || !pos.advanced_pawn_push(move) || pos.non_pawn_material(~us) > BishopValueMg))
+              && (!pos.must_capture() || !pos.attackers_to(to_sq(move), ~us))
+              && (!PvNode || !pos.advanced_pawn_push(move) || pos.non_pawn_material(~us) > BishopValueMg || pos.count<ALL_PIECES>(us) == pos.count<PAWN>(us)))
           {
               // Reduced depth of the next LMR search
               int lmrDepth = std::max(newDepth - reduction(improving, depth, moveCount), 0);
 
               // Countermoves based pruning (~20 Elo)
               if (   lmrDepth < 4 + ((ss-1)->statScore > 0 || (ss-1)->moveCount == 1)
-                  && (*contHist[0])[movedPiece][to_sq(move)] < CounterMovePruneThreshold
-                  && (*contHist[1])[movedPiece][to_sq(move)] < CounterMovePruneThreshold)
+                  && (*contHist[0])[history_slot(movedPiece)][to_sq(move)] < CounterMovePruneThreshold
+                  && (*contHist[1])[history_slot(movedPiece)][to_sq(move)] < CounterMovePruneThreshold)
                   continue;
 
               // Futility pruning: parent node (~2 Elo)
               if (   lmrDepth < 6
                   && !inCheck
+                  && !(   pos.extinction_value() == -VALUE_MATE
+                       && pos.extinction_piece_types().find(ALL_PIECES) == pos.extinction_piece_types().end())
                   && ss->staticEval + 250 + 211 * lmrDepth <= alpha)
                   continue;
 
               // Prune moves with negative SEE (~10 Elo)
-              if (!pos.see_ge(move, Value(-(31 - std::min(lmrDepth, 18)) * lmrDepth * lmrDepth)))
+              if (!pos.must_capture() && !pos.see_ge(move, Value(-(31 - std::min(lmrDepth, 18)) * lmrDepth * lmrDepth)))
                   continue;
           }
-          else if (!pos.see_ge(move, Value(-199) * depth)) // (~20 Elo)
+          else if (  !(givesCheck && extension)
+                   && !pos.must_capture()
+                   && !pos.see_ge(move, Value(-199 - 120 * pos.captures_to_hand()) * depth)) // (~20 Elo)
                   continue;
       }
 
@@ -1083,60 +1089,14 @@
       if (type_of(move) == CASTLING)
           extension = 1;
 
-<<<<<<< HEAD
       // Losing chess capture extension
       else if (    pos.must_capture()
                &&  pos.capture(move)
                &&  MoveList<CAPTURES>(pos).size() == 1)
           extension = 1;
 
-      // Calculate new depth for this move
-      newDepth = depth - 1 + extension;
-
-      // Step 14. Pruning at shallow depth (~170 Elo)
-      if (  !rootNode
-          && (pos.non_pawn_material(us) || !(pos.pieces(us) ^ pos.pieces(us, PAWN)))
-          && bestValue > VALUE_MATED_IN_MAX_PLY)
-      {
-          // Skip quiet moves if movecount exceeds our FutilityMoveCount threshold
-          moveCountPruning = moveCount >= futility_move_count(improving, depth)
-                            || (pos.must_capture() && (moveCountPruning || (pos.capture(move) && pos.legal(move))));
-
-          if (   !captureOrPromotion
-              && !givesCheck
-              && (!pos.must_capture() || !pos.attackers_to(to_sq(move), ~us))
-              && (!PvNode || !pos.advanced_pawn_push(move) || pos.non_pawn_material(~us) > BishopValueMg || pos.count<ALL_PIECES>(us) == pos.count<PAWN>(us)))
-          {
-              // Reduced depth of the next LMR search
-              int lmrDepth = std::max(newDepth - reduction(improving, depth, moveCount), 0);
-
-              // Countermoves based pruning (~20 Elo)
-              if (   lmrDepth < 4 + ((ss-1)->statScore > 0 || (ss-1)->moveCount == 1)
-                  && (*contHist[0])[history_slot(movedPiece)][to_sq(move)] < CounterMovePruneThreshold
-                  && (*contHist[1])[history_slot(movedPiece)][to_sq(move)] < CounterMovePruneThreshold)
-                  continue;
-
-              // Futility pruning: parent node (~2 Elo)
-              if (   lmrDepth < 6
-                  && !inCheck
-                  && !(   pos.extinction_value() == -VALUE_MATE
-                       && pos.extinction_piece_types().find(ALL_PIECES) == pos.extinction_piece_types().end())
-                  && ss->staticEval + 250 + 211 * lmrDepth <= alpha)
-                  continue;
-
-              // Prune moves with negative SEE (~10 Elo)
-              if (!pos.must_capture() && !pos.see_ge(move, Value(-(31 - std::min(lmrDepth, 18)) * lmrDepth * lmrDepth)))
-                  continue;
-          }
-          else if (  !(givesCheck && extension)
-                   && !pos.must_capture()
-                   && !pos.see_ge(move, Value(-199 - 120 * pos.captures_to_hand()) * depth)) // (~20 Elo)
-                  continue;
-      }
-=======
       // Add extension to new depth
       newDepth += extension;
->>>>>>> 34681382
 
       // Speculative prefetch as early as possible
       prefetch(TT.first_entry(pos.key_after(move)));
