--- conflicted
+++ resolved
@@ -378,14 +378,8 @@
             else if (bb &= b & ~pos.pieces(Us))
                 score += Outpost[Pt == BISHOP][bool(attackedBy[Us][PAWN] & bb)];
 
-<<<<<<< HEAD
-            // Bonus when behind a pawn
-            if (    relative_rank(Us, s, pos.max_rank()) < RANK_5
-                && (pos.pieces(PAWN) & (s + pawn_push(Us))))
-=======
             // Knight and Bishop bonus for being right behind a pawn
             if (shift<Down>(pos.pieces(PAWN)) & s)
->>>>>>> ee0f5cd3
                 score += MinorBehindPawn;
 
             // Penalty if the piece is far from the king
@@ -563,21 +557,12 @@
         unsafeChecks &= mobilityArea[Them];
 
         kingDanger +=        kingAttackersCount[Them] * kingAttackersWeight[Them]
-<<<<<<< HEAD
-                     + 64  * kingAttacksCount[Them] * (1 + 2 * !!pos.max_check_count())
-                     + 183 * popcount(kingRing[Us] & weak) * (1 + pos.captures_to_hand() + !!pos.max_check_count())
-                     + 122 * popcount(pos.blockers_for_king(Us) | unsafeChecks)
-                     - 860 * !(pos.count<QUEEN>(Them) || pos.captures_to_hand()) / (1 + !!pos.max_check_count())
-                     -   7 * mg_value(score) / 8
-                     +  17;
-=======
-                     +  69 * kingAttacksCount[Them]
-                     + 185 * popcount(kingRing[Us] & weak)
+                     + 69  * kingAttacksCount[Them] * (1 + 2 * !!pos.max_check_count())
+                     + 185 * popcount(kingRing[Us] & weak) * (1 + pos.captures_to_hand() + !!pos.max_check_count())
                      + 129 * popcount(pos.blockers_for_king(Us) | unsafeChecks)
-                     - 873 * !pos.count<QUEEN>(Them)
+                     - 873 * !(pos.count<QUEEN>(Them) || pos.captures_to_hand()) / (1 + !!pos.max_check_count())
                      -   6 * mg_value(score) / 8
-                     -   2 ;
->>>>>>> ee0f5cd3
+                     -   2;
 
         // Transform the kingDanger units into a Score, and subtract it from the evaluation
         if (kingDanger > 0)
