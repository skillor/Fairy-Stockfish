--- conflicted
+++ resolved
@@ -79,11 +79,7 @@
   constexpr Value SpaceThreshold = Value(12222);
 
   // KingAttackWeights[PieceType] contains king attack weights by piece type
-<<<<<<< HEAD
-  constexpr int KingAttackWeights[PIECE_TYPE_NB] = { 0, 0, 77, 55, 44, 10, 40 };
-=======
-  constexpr int KingAttackWeights[PIECE_TYPE_NB] = { 0, 0, 81, 52, 44, 10 };
->>>>>>> 7e89a716
+  constexpr int KingAttackWeights[PIECE_TYPE_NB] = { 0, 0, 81, 52, 44, 10, 40 };
 
   // Penalties for enemy's safe checks
   constexpr int QueenSafeCheck  = 780;
@@ -392,13 +388,6 @@
 
         if (Pt == ROOK)
         {
-<<<<<<< HEAD
-            // Bonus for aligning rook with enemy pawns on the same rank/file
-            if (relative_rank(Us, s, pos.max_rank()) >= RANK_5)
-                score += RookOnPawn * popcount(pos.pieces(Them, PAWN) & PseudoAttacks[Us][ROOK][s]);
-
-=======
->>>>>>> 7e89a716
             // Bonus for rook on the same file as a queen
             if (file_bb(s) & pos.pieces(QUEEN))
                 score += RookOnQueenFile;
@@ -637,29 +626,11 @@
     {
         b = (defended | weak) & (attackedBy[Us][KNIGHT] | attackedBy[Us][BISHOP]);
         while (b)
-<<<<<<< HEAD
-        {
-            Square s = pop_lsb(&b);
-            score += ThreatByMinor[type_of(pos.piece_on(s))];
-            if (type_of(pos.piece_on(s)) != PAWN && type_of(pos.piece_on(s)) != SHOGI_PAWN)
-                score += ThreatByRank * (int)relative_rank(Them, s, pos.max_rank());
-        }
-
-        b = weak & attackedBy[Us][ROOK];
-        while (b)
-        {
-            Square s = pop_lsb(&b);
-            score += ThreatByRook[type_of(pos.piece_on(s))];
-            if (type_of(pos.piece_on(s)) != PAWN && type_of(pos.piece_on(s)) != SHOGI_PAWN)
-                score += ThreatByRank * (int)relative_rank(Them, s, pos.max_rank());
-        }
-=======
             score += ThreatByMinor[type_of(pos.piece_on(pop_lsb(&b)))];
 
         b = weak & attackedBy[Us][ROOK];
         while (b)
             score += ThreatByRook[type_of(pos.piece_on(pop_lsb(&b)))];
->>>>>>> 7e89a716
 
         if (weak & attackedBy[Us][KING])
             score += ThreatByKing;
@@ -796,7 +767,6 @@
             || (pos.pieces(PAWN) & (s + Up)))
             bonus = bonus / 2;
 
-<<<<<<< HEAD
         score += bonus - PassedFile * std::min(f, File(pos.max_file() - f));
     }
 
@@ -827,9 +797,6 @@
             d += !!(attackedBy[Them][ALL_PIECES] & ~attackedBy2[Us] & blockSq);
             score += make_score(PieceValue[MG][pt], PieceValue[EG][pt]) / (4 * d * d);
         }
-=======
-        score += bonus - PassedFile * map_to_queenside(f);
->>>>>>> 7e89a716
     }
 
     if (T)
