/*
  Stockfish, a UCI chess playing engine derived from Glaurung 2.1
  Copyright (C) 2004-2008 Tord Romstad (Glaurung author)
  Copyright (C) 2008-2015 Marco Costalba, Joona Kiiski, Tord Romstad
  Copyright (C) 2015-2019 Marco Costalba, Joona Kiiski, Gary Linscott, Tord Romstad

  Stockfish is free software: you can redistribute it and/or modify
  it under the terms of the GNU General Public License as published by
  the Free Software Foundation, either version 3 of the License, or
  (at your option) any later version.

  Stockfish is distributed in the hope that it will be useful,
  but WITHOUT ANY WARRANTY; without even the implied warranty of
  MERCHANTABILITY or FITNESS FOR A PARTICULAR PURPOSE.  See the
  GNU General Public License for more details.

  You should have received a copy of the GNU General Public License
  along with this program.  If not, see <http://www.gnu.org/licenses/>.
*/

#include <algorithm>
#include <cassert>
#include <cstring>   // For std::memset
#include <iomanip>
#include <sstream>

#include "bitboard.h"
#include "evaluate.h"
#include "material.h"
#include "pawns.h"
#include "thread.h"

namespace Trace {

  enum Tracing { NO_TRACE, TRACE };

  enum Term { // The first PIECE_TYPE_NB entries are reserved for PieceType
    MATERIAL = PIECE_TYPE_NB, IMBALANCE, MOBILITY, THREAT, PASSED, SPACE, INITIATIVE, VARIANT, TOTAL, TERM_NB
  };

  Score scores[TERM_NB][COLOR_NB];

  double to_cp(Value v) { return double(v) / PawnValueEg; }

  void add(int idx, Color c, Score s) {
    scores[idx][c] = s;
  }

  void add(int idx, Score w, Score b = SCORE_ZERO) {
    scores[idx][WHITE] = w;
    scores[idx][BLACK] = b;
  }

  std::ostream& operator<<(std::ostream& os, Score s) {
    os << std::setw(5) << to_cp(mg_value(s)) << " "
       << std::setw(5) << to_cp(eg_value(s));
    return os;
  }

  std::ostream& operator<<(std::ostream& os, Term t) {

    if (t == MATERIAL || t == IMBALANCE || t == INITIATIVE || t == TOTAL)
        os << " ----  ----"    << " | " << " ----  ----";
    else
        os << scores[t][WHITE] << " | " << scores[t][BLACK];

    os << " | " << scores[t][WHITE] - scores[t][BLACK] << "\n";
    return os;
  }
}

using namespace Trace;

namespace {

  constexpr Bitboard QueenSide   = FileABB | FileBBB | FileCBB | FileDBB;
  constexpr Bitboard CenterFiles = FileCBB | FileDBB | FileEBB | FileFBB;
  constexpr Bitboard KingSide    = FileEBB | FileFBB | FileGBB | FileHBB;
  constexpr Bitboard Center      = (FileDBB | FileEBB) & (Rank4BB | Rank5BB);

  constexpr Bitboard KingFlank[FILE_NB] = {
    QueenSide ^ FileDBB, QueenSide, QueenSide,
    CenterFiles, CenterFiles,
    KingSide, KingSide, KingSide ^ FileEBB
  };

  // Threshold for space evaluation
  constexpr Value SpaceThreshold = Value(12222);

  // KingAttackWeights[PieceType] contains king attack weights by piece type
  constexpr int KingAttackWeights[PIECE_TYPE_NB] = { 0, 0, 77, 55, 44, 10, 40 };

  // Penalties for enemy's safe checks
  constexpr int QueenSafeCheck  = 780;
  constexpr int RookSafeCheck   = 880;
  constexpr int BishopSafeCheck = 435;
  constexpr int KnightSafeCheck = 790;
  constexpr int OtherSafeCheck  = 600;

#define S(mg, eg) make_score(mg, eg)

  // MobilityBonus[PieceType-2][attacked] contains bonuses for middle and end game,
  // indexed by piece type and number of attacked squares in the mobility area.
#ifdef LARGEBOARDS
  constexpr Score MobilityBonus[][38] = {
#else
  constexpr Score MobilityBonus[][32] = {
#endif
    { S(-62,-81), S(-53,-56), S(-12,-30), S( -4,-14), S(  3,  8), S( 13, 15), // Knights
      S( 22, 23), S( 28, 27), S( 33, 33) },
    { S(-48,-59), S(-20,-23), S( 16, -3), S( 26, 13), S( 38, 24), S( 51, 42), // Bishops
      S( 55, 54), S( 63, 57), S( 63, 65), S( 68, 73), S( 81, 78), S( 81, 86),
      S( 91, 88), S( 98, 97) },
    { S(-58,-76), S(-27,-18), S(-15, 28), S(-10, 55), S( -5, 69), S( -2, 82), // Rooks
      S(  9,112), S( 16,118), S( 30,132), S( 29,142), S( 32,155), S( 38,165),
      S( 46,166), S( 48,169), S( 58,171) },
    { S(-39,-36), S(-21,-15), S(  3,  8), S(  3, 18), S( 14, 34), S( 22, 54), // Queens
      S( 28, 61), S( 41, 73), S( 43, 79), S( 48, 92), S( 56, 94), S( 60,104),
      S( 60,113), S( 66,120), S( 67,123), S( 70,126), S( 71,133), S( 73,136),
      S( 79,140), S( 88,143), S( 88,148), S( 99,166), S(102,170), S(102,175),
      S(106,184), S(109,191), S(113,206), S(116,212) }
  };
  constexpr Score MaxMobility  = S(250, 250);
  constexpr Score DropMobility = S(10, 10);

  // Outpost[knight/bishop][supported by pawn] contains bonuses for minor
  // pieces if they occupy or can reach an outpost square, bigger if that
  // square is supported by a pawn.
  constexpr Score Outpost[][2] = {
    { S(22, 6), S(36,12) }, // Knight
    { S( 9, 2), S(15, 5) }  // Bishop
  };

  // RookOnFile[semiopen/open] contains bonuses for each rook when there is
  // no (friendly) pawn on the rook file.
  constexpr Score RookOnFile[] = { S(18, 7), S(44, 20) };

  // ThreatByMinor/ByRook[attacked PieceType] contains bonuses according to
  // which piece type attacks which one. Attacks on lesser pieces which are
  // pawn-defended are not considered.
  constexpr Score ThreatByMinor[PIECE_TYPE_NB] = {
    S(0, 0), S(0, 31), S(39, 42), S(57, 44), S(68, 112), S(62, 120)
  };

  constexpr Score ThreatByRook[PIECE_TYPE_NB] = {
    S(0, 0), S(0, 24), S(38, 71), S(38, 61), S(0, 38), S(51, 38)
  };

  // PassedRank[Rank] contains a bonus according to the rank of a passed pawn
  constexpr Score PassedRank[RANK_NB] = {
    S(0, 0), S(5, 18), S(12, 23), S(10, 31), S(57, 62), S(163, 167), S(271, 250)
  };

  // PassedFile[File] contains a bonus according to the file of a passed pawn
  constexpr Score PassedFile[FILE_NB] = {
    S( -1,  7), S( 0,  9), S(-9, -8), S(-30,-14),
    S(-30,-14), S(-9, -8), S( 0,  9), S( -1,  7)
  };

  // KingProximity contains a penalty according to distance from king
  constexpr Score KingProximity = S(2, 2);

  // Assorted bonuses and penalties
  constexpr Score BishopPawns        = S(  3,  7);
  constexpr Score CloseEnemies       = S(  8,  0);
  constexpr Score CorneredBishop     = S( 50, 50);
  constexpr Score Hanging            = S( 69, 36);
  constexpr Score KingProtector      = S(  7,  8);
  constexpr Score KnightOnQueen      = S( 16, 12);
  constexpr Score LongDiagonalBishop = S( 45,  0);
  constexpr Score MinorBehindPawn    = S( 18,  3);
  constexpr Score PawnlessFlank      = S( 17, 95);
  constexpr Score RestrictedPiece    = S(  7,  7);
  constexpr Score RookOnPawn         = S( 10, 32);
  constexpr Score SliderOnQueen      = S( 59, 18);
  constexpr Score ThreatByKing       = S( 24, 89);
  constexpr Score ThreatByPawnPush   = S( 48, 39);
  constexpr Score ThreatByRank       = S( 13,  0);
  constexpr Score ThreatBySafePawn   = S(173, 94);
  constexpr Score TrappedRook        = S( 96,  4);
  constexpr Score WeakQueen          = S( 49, 15);
  constexpr Score WeakUnopposedPawn  = S( 12, 23);

#undef S

  // Evaluation class computes and stores attacks tables and other working data
  template<Tracing T>
  class Evaluation {

  public:
    Evaluation() = delete;
    explicit Evaluation(const Position& p) : pos(p) {}
    Evaluation& operator=(const Evaluation&) = delete;
    Value value();

  private:
    template<Color Us> void initialize();
    template<Color Us> Score pieces(PieceType Pt);
    template<Color Us> Score hand(PieceType pt);
    template<Color Us> Score king() const;
    template<Color Us> Score threats() const;
    template<Color Us> Score passed() const;
    template<Color Us> Score space() const;
    template<Color Us> Score variant() const;
    ScaleFactor scale_factor(Value eg) const;
    Score initiative(Value eg) const;

    const Position& pos;
    Material::Entry* me;
    Pawns::Entry* pe;
    Bitboard mobilityArea[COLOR_NB];
    Score mobility[COLOR_NB] = { SCORE_ZERO, SCORE_ZERO };

    // attackedBy[color][piece type] is a bitboard representing all squares
    // attacked by a given color and piece type. Special "piece types" which
    // is also calculated is ALL_PIECES.
    Bitboard attackedBy[COLOR_NB][PIECE_TYPE_NB];

    // attackedBy2[color] are the squares attacked by 2 pieces of a given color,
    // possibly via x-ray or by one pawn and one piece. Diagonal x-ray through
    // pawn or squares attacked by 2 pawns are not explicitly added.
    Bitboard attackedBy2[COLOR_NB];

    // kingRing[color] are the squares adjacent to the king, plus (only for a
    // king on its first rank) the squares two ranks in front. For instance,
    // if black's king is on g8, kingRing[BLACK] is f8, h8, f7, g7, h7, f6, g6
    // and h6. It is set to 0 when king safety evaluation is skipped.
    Bitboard kingRing[COLOR_NB];

    // kingAttackersCount[color] is the number of pieces of the given color
    // which attack a square in the kingRing of the enemy king.
    int kingAttackersCount[COLOR_NB];

    // kingAttackersWeight[color] is the sum of the "weights" of the pieces of
    // the given color which attack a square in the kingRing of the enemy king.
    // The weights of the individual piece types are given by the elements in
    // the KingAttackWeights array.
    int kingAttackersWeight[COLOR_NB];

    // kingAttacksCount[color] is the number of attacks by the given color to
    // squares directly adjacent to the enemy king. Pieces which attack more
    // than one square are counted multiple times. For instance, if there is
    // a white knight on g5 and black's king is on g8, this white knight adds 2
    // to kingAttacksCount[WHITE].
    int kingAttacksCount[COLOR_NB];
  };


  // Evaluation::initialize() computes king and pawn attacks, and the king ring
  // bitboard for a given color. This is done at the beginning of the evaluation.
  template<Tracing T> template<Color Us>
  void Evaluation<T>::initialize() {

    constexpr Color     Them = (Us == WHITE ? BLACK : WHITE);
    constexpr Direction Up   = (Us == WHITE ? NORTH : SOUTH);
    constexpr Direction Down = (Us == WHITE ? SOUTH : NORTH);
    Bitboard LowRanks = rank_bb(relative_rank(Us, RANK_2, pos.max_rank())) | rank_bb(relative_rank(Us, RANK_3, pos.max_rank()));

    // Find our pawns that are blocked or on the first two ranks
    Bitboard b = pos.pieces(Us, PAWN) & (shift<Down>(pos.pieces()) | LowRanks);

    // Squares occupied by those pawns, by our king or queen, or controlled by enemy pawns
    // are excluded from the mobility area.
    if (pos.must_capture())
        mobilityArea[Us] = AllSquares;
    else
        mobilityArea[Us] = ~(b | pos.pieces(Us, KING, QUEEN) | pe->pawn_attacks(Them) | shift<Down>(pos.pieces(Them, SHOGI_PAWN)));

    // Initialise attackedBy bitboards for kings and pawns
    attackedBy[Us][KING]       = pos.count<KING>(Us) ? pos.attacks_from<KING>(Us, pos.square<KING>(Us)) : 0;
    attackedBy[Us][PAWN]       = pe->pawn_attacks(Us);
    attackedBy[Us][SHOGI_PAWN] = shift<Up>(pos.pieces(Us, SHOGI_PAWN));
    attackedBy[Us][ALL_PIECES] = attackedBy[Us][KING] | attackedBy[Us][PAWN] | attackedBy[Us][SHOGI_PAWN];
    attackedBy2[Us]            =  (attackedBy[Us][KING] & attackedBy[Us][PAWN])
                                | (attackedBy[Us][KING] & attackedBy[Us][SHOGI_PAWN])
                                | (attackedBy[Us][PAWN] & attackedBy[Us][SHOGI_PAWN]);

    // Init our king safety tables
    kingRing[Us] = attackedBy[Us][KING];
    if (relative_rank(Us, pos.square<KING>(Us)) == RANK_1)
        kingRing[Us] |= shift<Up>(kingRing[Us]);

<<<<<<< HEAD
    // Init our king safety tables only if we are going to use them
    if ((pos.count<KING>(Us) && pos.non_pawn_material(Them) >= RookValueMg + KnightValueMg) || pos.captures_to_hand())
    {
        kingRing[Us] = attackedBy[Us][KING];
        if (relative_rank(Us, pos.square<KING>(Us), pos.max_rank()) == RANK_1)
            kingRing[Us] |= shift<Up>(kingRing[Us]);

        if (file_of(pos.square<KING>(Us)) == pos.max_file())
            kingRing[Us] |= shift<WEST>(kingRing[Us]);
=======
    if (file_of(pos.square<KING>(Us)) == FILE_H)
        kingRing[Us] |= shift<WEST>(kingRing[Us]);
>>>>>>> 7accf07c

    else if (file_of(pos.square<KING>(Us)) == FILE_A)
        kingRing[Us] |= shift<EAST>(kingRing[Us]);

<<<<<<< HEAD
        kingRing[Us] &= pos.board_bb();

        kingAttackersCount[Them] = popcount(kingRing[Us] & (pe->pawn_attacks(Them) | shift<Down>(pos.pieces(Them, SHOGI_PAWN))));
        kingAttacksCount[Them] = kingAttackersWeight[Them] = 0;
    }
=======
    kingAttackersCount[Them] = popcount(kingRing[Us] & pe->pawn_attacks(Them));
    kingRing[Us] &= ~double_pawn_attacks_bb<Us>(pos.pieces(Us, PAWN));
    kingAttacksCount[Them] = kingAttackersWeight[Them] = 0;
>>>>>>> 7accf07c
  }


  // Evaluation::pieces() scores pieces of a given color and type
  template<Tracing T> template<Color Us>
  Score Evaluation<T>::pieces(PieceType Pt) {

    constexpr Color     Them = (Us == WHITE ? BLACK : WHITE);
    constexpr Direction Down = (Us == WHITE ? SOUTH : NORTH);
    constexpr Bitboard OutpostRanks = (Us == WHITE ? Rank4BB | Rank5BB | Rank6BB
                                                   : Rank5BB | Rank4BB | Rank3BB);
    const Square* pl = pos.squares(Us, Pt);

    Bitboard b, bb;
    Square s;
    Score score = SCORE_ZERO;

    attackedBy[Us][Pt] = 0;

    while ((s = *pl++) != SQ_NONE)
    {
        // Find attacked squares, including x-ray attacks for bishops and rooks
        b = Pt == BISHOP ? attacks_bb<BISHOP>(s, pos.pieces() ^ pos.pieces(QUEEN))
          : Pt ==   ROOK ? attacks_bb<  ROOK>(s, pos.pieces() ^ pos.pieces(QUEEN) ^ pos.pieces(Us, ROOK))
                         : (  (pos.attacks_from(Us, Pt, s) & pos.pieces())
                            | (pos.moves_from(Us, Pt, s) & ~pos.pieces()));

        // Restrict mobility to actual squares of board
        b &= pos.board_bb();

        if (pos.blockers_for_king(Us) & s)
            b &= LineBB[pos.square<KING>(Us)][s];

        attackedBy2[Us] |= attackedBy[Us][ALL_PIECES] & b;
        attackedBy[Us][Pt] |= b;
        attackedBy[Us][ALL_PIECES] |= b;

        if (b & kingRing[Them])
        {
            kingAttackersCount[Us]++;
            kingAttackersWeight[Us] += KingAttackWeights[std::min(int(Pt), QUEEN + 1)];
            kingAttacksCount[Us] += popcount(b & attackedBy[Them][KING]);
        }

        int mob = popcount(b & mobilityArea[Us]);

        if (Pt <= QUEEN)
            mobility[Us] += MobilityBonus[Pt - 2][mob];
        else
            mobility[Us] += MaxMobility * (mob - 1) / (8 + mob);

        // Piece promotion bonus
        if (pos.promoted_piece_type(Pt) != NO_PIECE_TYPE)
        {
            if (promotion_zone_bb(Us, pos.promotion_rank(), pos.max_rank()) & (b | s))
                score += make_score(PieceValue[MG][pos.promoted_piece_type(Pt)] - PieceValue[MG][Pt],
                                    PieceValue[EG][pos.promoted_piece_type(Pt)] - PieceValue[EG][Pt]) / 10;
        }
        else if (pos.captures_to_hand() && pos.unpromoted_piece_on(s))
            score += make_score(PieceValue[MG][Pt] - PieceValue[MG][pos.unpromoted_piece_on(s)],
                                PieceValue[EG][Pt] - PieceValue[EG][pos.unpromoted_piece_on(s)]) / 8;

        // Penalty if the piece is far from the kings in drop variants
        if (pos.captures_to_hand() && pos.count<KING>(Them) && pos.count<KING>(Us))
            score -= KingProximity * distance(s, pos.square<KING>(Us)) * distance(s, pos.square<KING>(Them));

        if (Pt == BISHOP || Pt == KNIGHT)
        {
            // Bonus if piece is on an outpost square or can reach one
            bb = OutpostRanks & ~pe->pawn_attacks_span(Them);
            if (bb & s)
                score += Outpost[Pt == BISHOP][bool(attackedBy[Us][PAWN] & s)] * 2;

            else if (bb &= b & ~pos.pieces(Us))
                score += Outpost[Pt == BISHOP][bool(attackedBy[Us][PAWN] & bb)];

            // Knight and Bishop bonus for being right behind a pawn
            if (shift<Down>(pos.pieces(PAWN)) & s)
                score += MinorBehindPawn;

            // Penalty if the piece is far from the king
            if (pos.count<KING>(Us))
            score -= KingProtector * distance(s, pos.square<KING>(Us));

            if (Pt == BISHOP)
            {
                // Penalty according to number of pawns on the same color square as the
                // bishop, bigger when the center files are blocked with pawns.
                Bitboard blocked = pos.pieces(Us, PAWN) & shift<Down>(pos.pieces());

                score -= BishopPawns * pe->pawns_on_same_color_squares(Us, s)
                                     * (1 + popcount(blocked & CenterFiles));

                // Bonus for bishop on a long diagonal which can "see" both center squares
                if (more_than_one(attacks_bb<BISHOP>(s, pos.pieces(PAWN)) & Center))
                    score += LongDiagonalBishop;
            }

            // An important Chess960 pattern: A cornered bishop blocked by a friendly
            // pawn diagonally in front of it is a very serious problem, especially
            // when that pawn is also blocked.
            if (   Pt == BISHOP
                && pos.is_chess960()
                && (s == relative_square(Us, SQ_A1) || s == relative_square(Us, SQ_H1)))
            {
                Direction d = pawn_push(Us) + (file_of(s) == FILE_A ? EAST : WEST);
                if (pos.piece_on(s + d) == make_piece(Us, PAWN))
                    score -= !pos.empty(s + d + pawn_push(Us))                ? CorneredBishop * 4
                            : pos.piece_on(s + d + d) == make_piece(Us, PAWN) ? CorneredBishop * 2
                                                                              : CorneredBishop;
            }
        }

        if (Pt == ROOK)
        {
            // Bonus for aligning rook with enemy pawns on the same rank/file
            if (relative_rank(Us, s, pos.max_rank()) >= RANK_5)
                score += RookOnPawn * popcount(pos.pieces(Them, PAWN) & PseudoAttacks[Us][ROOK][s]);

            // Bonus for rook on an open or semi-open file
            if (pe->semiopen_file(Us, file_of(s)))
                score += RookOnFile[bool(pe->semiopen_file(Them, file_of(s)))];

            // Penalty when trapped by the king, even more if the king cannot castle
            else if (mob <= 3 && pos.count<KING>(Us))
            {
                File kf = file_of(pos.square<KING>(Us));
                if ((kf < FILE_E) == (file_of(s) < kf))
                    score -= (TrappedRook - make_score(mob * 22, 0)) * (1 + !pos.castling_rights(Us));
            }
        }

        if (Pt == QUEEN)
        {
            // Penalty if any relative pin or discovered attack against the queen
            Bitboard queenPinners;
            if (pos.slider_blockers(pos.pieces(Them, ROOK, BISHOP), s, queenPinners, Them))
                score -= WeakQueen;
        }
    }
    if (T)
        Trace::add(Pt, Us, score);

    return score;
  }

  // Evaluation::hand() scores pieces of a given color and type in hand
  template<Tracing T> template<Color Us>
  Score Evaluation<T>::hand(PieceType pt) {

    constexpr Color Them = (Us == WHITE ? BLACK : WHITE);

    Score score = SCORE_ZERO;

    if (pos.count_in_hand(Us, pt))
    {
        Bitboard b = pos.drop_region(Us, pt) & ~pos.pieces() & (~attackedBy2[Them] | attackedBy[Us][ALL_PIECES]);
        if ((b & kingRing[Them]) && pt != SHOGI_PAWN)
        {
            kingAttackersCount[Us] += pos.count_in_hand(Us, pt);
            kingAttackersWeight[Us] += KingAttackWeights[std::min(int(pt), QUEEN + 1)] * pos.count_in_hand(Us, pt);
            kingAttacksCount[Us] += popcount(b & attackedBy[Them][KING]);
        }
        Bitboard theirHalf = pos.board_bb() & ~forward_ranks_bb(Them, relative_rank(Them, Rank((pos.max_rank() - 1) / 2), pos.max_rank()));
        mobility[Us] += DropMobility * popcount(b & theirHalf & ~attackedBy[Them][ALL_PIECES]);
    }

    return score;
  }

  // Evaluation::king() assigns bonuses and penalties to a king of a given color
  template<Tracing T> template<Color Us>
  Score Evaluation<T>::king() const {

    constexpr Color    Them = (Us == WHITE ? BLACK : WHITE);
    Rank r = relative_rank(Us, std::min(Rank((pos.max_rank() - 1) / 2 + 1), pos.max_rank()), pos.max_rank());
    Bitboard Camp = AllSquares ^ forward_ranks_bb(Us, r);

    if (!pos.count<KING>(Us) || !pos.checking_permitted())
        return SCORE_ZERO;

    const Square ksq = pos.square<KING>(Us);
    Bitboard kingFlank, weak, b, b1, b2, safe, unsafeChecks;

    // King shelter and enemy pawns storm
    Score score = pe->king_safety<Us>(pos);

    // Find the squares that opponent attacks in our king flank, and the squares
    // which are attacked twice in that flank but not defended by our pawns.
    File f = std::max(std::min(file_of(ksq), File(pos.max_file() - 1)), FILE_B);
    kingFlank = pos.max_file() == FILE_H ? KingFlank[file_of(ksq)] : file_bb(f) | adjacent_files_bb(f);
    b1 = attackedBy[Them][ALL_PIECES] & kingFlank & Camp;
    b2 = b1 & attackedBy2[Them];

    int tropism = popcount(b1) + popcount(b2);

    // Main king safety evaluation
<<<<<<< HEAD
    if ((kingAttackersCount[Them] > 1 - pos.count<QUEEN>(Them)) || pos.captures_to_hand())
    {
        int kingDanger = 0;
        unsafeChecks = 0;
=======
    int kingDanger = 0;
    unsafeChecks = 0;
>>>>>>> 7accf07c

    // Attacked squares defended at most once by our queen or king
    weak =  attackedBy[Them][ALL_PIECES]
          & ~attackedBy2[Us]
          & (~attackedBy[Us][ALL_PIECES] | attackedBy[Us][KING] | attackedBy[Us][QUEEN]);

    // Analyse the safe enemy's checks which are possible on next move
    safe  = ~pos.pieces(Them);
    safe &= ~attackedBy[Us][ALL_PIECES] | (weak & attackedBy2[Them]);

<<<<<<< HEAD
        std::function <Bitboard (Color, PieceType)> get_attacks = [this](Color c, PieceType pt) {
            return attackedBy[c][pt] | (pos.captures_to_hand() && pos.count_in_hand(c, pt) ? ~pos.pieces() : 0);
        };
        for (PieceType pt : pos.piece_types())
        {
            switch (pt)
            {
            case QUEEN:
                b = attacks_bb(Us, pt, ksq, pos.pieces() ^ pos.pieces(Us, QUEEN)) & get_attacks(Them, pt) & safe & ~attackedBy[Us][QUEEN] & pos.board_bb();
                if (b)
                    kingDanger += QueenSafeCheck;
                break;
            case ROOK:
            case BISHOP:
            case KNIGHT:
                b = attacks_bb(Us, pt, ksq, pos.pieces() ^ pos.pieces(Us, QUEEN)) & get_attacks(Them, pt) & pos.board_bb();
                if (b & safe)
                    kingDanger +=  pt == ROOK   ? RookSafeCheck
                                 : pt == BISHOP ? BishopSafeCheck
                                                : KnightSafeCheck;
                else
                    unsafeChecks |= b;
                break;
            case PAWN:
                if (pos.captures_to_hand() && pos.count_in_hand(Them, pt))
                {
                    b = attacks_bb(Us, pt, ksq, pos.pieces()) & ~pos.pieces() & pos.board_bb();
                    if (b & safe)
                        kingDanger += OtherSafeCheck;
                    else
                        unsafeChecks |= b;
                }
                break;
            case SHOGI_PAWN:
            case KING:
                break;
            default:
                b = attacks_bb(Us, pt, ksq, pos.pieces()) & get_attacks(Them, pt) & pos.board_bb();
                if (b & safe)
                    kingDanger += OtherSafeCheck;
                else
                    unsafeChecks |= b;
            }
        }

        if (pos.max_check_count())
            kingDanger *= 2;

        // Unsafe or occupied checking squares will also be considered, as long as
        // the square is in the attacker's mobility area.
        unsafeChecks &= mobilityArea[Them];

        kingDanger +=        kingAttackersCount[Them] * kingAttackersWeight[Them]
                     + 69  * kingAttacksCount[Them] * (1 + 2 * !!pos.max_check_count())
                     + 185 * popcount(kingRing[Us] & weak) * (1 + pos.captures_to_hand() + !!pos.max_check_count())
                     + 150 * popcount(pos.blockers_for_king(Us) | unsafeChecks)
                     +       tropism * tropism / 4
                     - 873 * !(pos.count<QUEEN>(Them) || pos.captures_to_hand()) / (1 + !!pos.max_check_count())
                     -   6 * mg_value(score) / 8
                     +       mg_value(mobility[Them] - mobility[Us])
                     -   30;

        // Transform the kingDanger units into a Score, and subtract it from the evaluation
        if (kingDanger > 0)
            score -= make_score(std::min(kingDanger * kingDanger / 4096, 3000), kingDanger / 16);
    }
=======
    b1 = attacks_bb<ROOK  >(ksq, pos.pieces() ^ pos.pieces(Us, QUEEN));
    b2 = attacks_bb<BISHOP>(ksq, pos.pieces() ^ pos.pieces(Us, QUEEN));

    // Enemy queen safe checks
    if ((b1 | b2) & attackedBy[Them][QUEEN] & safe & ~attackedBy[Us][QUEEN])
        kingDanger += QueenSafeCheck;

    b1 &= attackedBy[Them][ROOK];
    b2 &= attackedBy[Them][BISHOP];

    // Enemy rooks checks
    if (b1 & safe)
        kingDanger += RookSafeCheck;
    else
        unsafeChecks |= b1;

    // Enemy bishops checks
    if (b2 & safe)
        kingDanger += BishopSafeCheck;
    else
        unsafeChecks |= b2;

    // Enemy knights checks
    b = pos.attacks_from<KNIGHT>(ksq) & attackedBy[Them][KNIGHT];
    if (b & safe)
        kingDanger += KnightSafeCheck;
    else
        unsafeChecks |= b;

    // Unsafe or occupied checking squares will also be considered, as long as
    // the square is in the attacker's mobility area.
    unsafeChecks &= mobilityArea[Them];

    kingDanger +=        kingAttackersCount[Them] * kingAttackersWeight[Them]
                 +  69 * kingAttacksCount[Them]
                 + 185 * popcount(kingRing[Us] & weak)
                 + 150 * popcount(pos.blockers_for_king(Us) | unsafeChecks)
                 +       tropism * tropism / 4
                 - 873 * !pos.count<QUEEN>(Them)
                 -   6 * mg_value(score) / 8
                 +       mg_value(mobility[Them] - mobility[Us])
                 -   30;

    // Transform the kingDanger units into a Score, and subtract it from the evaluation
    if (kingDanger > 0)
        score -= make_score(kingDanger * kingDanger / 4096, kingDanger / 16);
>>>>>>> 7accf07c

    // Penalty when our king is on a pawnless flank
    if (!(pos.pieces(PAWN) & kingFlank))
        score -= PawnlessFlank;

    // King tropism bonus, to anticipate slow motion attacks on our king
    score -= CloseEnemies * tropism * (1 + pos.captures_to_hand() + !!pos.max_check_count());

    // For drop games, king danger is independent of game phase
    if (pos.captures_to_hand())
        score = make_score(mg_value(score), mg_value(score)) / (1 + !pos.shogi_doubled_pawn());

    if (T)
        Trace::add(KING, Us, score);

    return score;
  }


  // Evaluation::threats() assigns bonuses according to the types of the
  // attacking and the attacked pieces.
  template<Tracing T> template<Color Us>
  Score Evaluation<T>::threats() const {

    constexpr Color     Them     = (Us == WHITE ? BLACK   : WHITE);
    constexpr Direction Up       = (Us == WHITE ? NORTH   : SOUTH);
    constexpr Bitboard  TRank3BB = (Us == WHITE ? Rank3BB : Rank6BB);

    Bitboard b, weak, defended, nonPawnEnemies, stronglyProtected, safe, restricted;
    Score score = SCORE_ZERO;

    // Bonuses for variants with mandatory captures
    if (pos.must_capture())
    {
        // Penalties for possible captures
        score -= make_score(100, 100) * popcount(attackedBy[Us][ALL_PIECES] & pos.pieces(Them));

        // Bonus if we threaten to force captures
        Bitboard moves = 0, piecebb = pos.pieces(Us);
        while (piecebb)
        {
            Square s = pop_lsb(&piecebb);
            if (type_of(pos.piece_on(s)) != KING)
                moves |= pos.moves_from(Us, type_of(pos.piece_on(s)), s);
        }
        score += make_score(200, 200) * popcount(attackedBy[Them][ALL_PIECES] & moves & ~pos.pieces());
        score += make_score(200, 200) * popcount(attackedBy[Them][ALL_PIECES] & moves & ~pos.pieces() & ~attackedBy2[Us]);
    }

    // Non-pawn enemies
<<<<<<< HEAD
    nonPawnEnemies = pos.pieces(Them) ^ pos.pieces(Them, PAWN, SHOGI_PAWN);
=======
    nonPawnEnemies = pos.pieces(Them) & ~pos.pieces(Them, PAWN);
>>>>>>> 7accf07c

    // Squares strongly protected by the enemy, either because they defend the
    // square with a pawn, or because they defend the square twice and we don't.
    stronglyProtected =  attackedBy[Them][PAWN]
                       | (attackedBy2[Them] & ~attackedBy2[Us]);

    // Non-pawn enemies, strongly protected
    defended = nonPawnEnemies & stronglyProtected;

    // Enemies not strongly protected and under our attack
    weak = pos.pieces(Them) & ~stronglyProtected & attackedBy[Us][ALL_PIECES];

    // Safe or protected squares
    safe = ~attackedBy[Them][ALL_PIECES] | attackedBy[Us][ALL_PIECES];

    // Bonus according to the kind of attacking pieces
    if (defended | weak)
    {
        b = (defended | weak) & (attackedBy[Us][KNIGHT] | attackedBy[Us][BISHOP]);
        while (b)
        {
            Square s = pop_lsb(&b);
            score += ThreatByMinor[type_of(pos.piece_on(s))];
            if (type_of(pos.piece_on(s)) != PAWN && type_of(pos.piece_on(s)) != SHOGI_PAWN)
                score += ThreatByRank * (int)relative_rank(Them, s, pos.max_rank());
        }

        b = weak & attackedBy[Us][ROOK];
        while (b)
        {
            Square s = pop_lsb(&b);
            score += ThreatByRook[type_of(pos.piece_on(s))];
            if (type_of(pos.piece_on(s)) != PAWN && type_of(pos.piece_on(s)) != SHOGI_PAWN)
                score += ThreatByRank * (int)relative_rank(Them, s, pos.max_rank());
        }

        if (weak & attackedBy[Us][KING])
            score += ThreatByKing;

        b =  ~attackedBy[Them][ALL_PIECES]
           | (nonPawnEnemies & attackedBy2[Us]);
        score += Hanging * popcount(weak & b);
    }

    // Bonus for restricting their piece moves
    restricted =   attackedBy[Them][ALL_PIECES]
<<<<<<< HEAD
                & ~(attackedBy[Them][PAWN] | attackedBy[Them][SHOGI_PAWN])
                & ~attackedBy2[Them]
=======
                & ~stronglyProtected
>>>>>>> 7accf07c
                &  attackedBy[Us][ALL_PIECES];
    score += RestrictedPiece * popcount(restricted);

    // Bonus for enemy unopposed weak pawns
    if (pos.pieces(Us, ROOK, QUEEN))
        score += WeakUnopposedPawn * pe->weak_unopposed(Them);

    // Find squares where our pawns can push on the next move
    b  = shift<Up>(pos.pieces(Us, PAWN)) & ~pos.pieces();
    b |= shift<Up>(b & TRank3BB) & ~pos.pieces();

    // Keep only the squares which are relatively safe
    b &= ~attackedBy[Them][PAWN] & safe;

    // Bonus for safe pawn threats on the next move
    b = (pawn_attacks_bb<Us>(b) | shift<Up>(shift<Up>(pos.pieces(Us, SHOGI_PAWN)))) & pos.pieces(Them);
    score += ThreatByPawnPush * popcount(b);

    // Our safe or protected pawns
    b = pos.pieces(Us, PAWN) & safe;

    b = (pawn_attacks_bb<Us>(b) | shift<Up>(pos.pieces(Us, SHOGI_PAWN))) & nonPawnEnemies;
    score += ThreatBySafePawn * popcount(b);

    // Bonus for threats on the next moves against enemy queen
    if (pos.count<QUEEN>(Them) == 1)
    {
        Square s = pos.square<QUEEN>(Them);
        safe = mobilityArea[Us] & ~stronglyProtected;

        b = attackedBy[Us][KNIGHT] & pos.attacks_from<KNIGHT>(Us, s);

        score += KnightOnQueen * popcount(b & safe);

        b =  (attackedBy[Us][BISHOP] & pos.attacks_from<BISHOP>(Us, s))
           | (attackedBy[Us][ROOK  ] & pos.attacks_from<ROOK  >(Us, s));

        score += SliderOnQueen * popcount(b & safe & attackedBy2[Us]);
    }

    if (T)
        Trace::add(THREAT, Us, score);

    return score;
  }

  // Evaluation::passed() evaluates the passed pawns and candidate passed
  // pawns of the given color.

  template<Tracing T> template<Color Us>
  Score Evaluation<T>::passed() const {

    constexpr Color     Them = (Us == WHITE ? BLACK : WHITE);
    constexpr Direction Up   = (Us == WHITE ? NORTH : SOUTH);

    auto king_proximity = [&](Color c, Square s) {
      return pos.count<KING>(c) ? std::min(distance(pos.square<KING>(c), s), 5) : 5;
    };

    Bitboard b, bb, squaresToQueen, defendedSquares, unsafeSquares;
    Score score = SCORE_ZERO;

    b = pe->passed_pawns(Us);

    while (b)
    {
        Square s = pop_lsb(&b);

        assert(!(pos.pieces(Them, PAWN) & forward_file_bb(Us, s + Up)));

        int r = std::max(RANK_8 - std::max(pos.promotion_rank() - relative_rank(Us, s, pos.max_rank()), 0), 0);

        Score bonus = PassedRank[r];

        if (r > RANK_3)
        {
            int w = (r-2) * (r-2) + 2;
            Square blockSq = s + Up;

            // Skip bonus for antichess variants
            if (pos.extinction_value() != VALUE_MATE)
            {
                // Adjust bonus based on the king's proximity
                bonus += make_score(0, (  king_proximity(Them, blockSq) * 5
                                        - king_proximity(Us,   blockSq) * 2) * w);

                // If blockSq is not the queening square then consider also a second push
                if (r != pos.promotion_rank() - 1)
                    bonus -= make_score(0, king_proximity(Us, blockSq + Up) * w);
            }

            // If the pawn is free to advance, then increase the bonus
            if (pos.empty(blockSq))
            {
                // If there is a rook or queen attacking/defending the pawn from behind,
                // consider all the squaresToQueen. Otherwise consider only the squares
                // in the pawn's path attacked or occupied by the enemy.
                defendedSquares = unsafeSquares = squaresToQueen = forward_file_bb(Us, s);

                bb = forward_file_bb(Them, s) & pos.pieces(ROOK, QUEEN) & pos.attacks_from<ROOK>(Us, s);

                if (!(pos.pieces(Us) & bb))
                    defendedSquares &= attackedBy[Us][ALL_PIECES];

                if (!(pos.pieces(Them) & bb))
                    unsafeSquares &= attackedBy[Them][ALL_PIECES] | pos.pieces(Them);

                // If there aren't any enemy attacks, assign a big bonus. Otherwise
                // assign a smaller bonus if the block square isn't attacked.
                int k = !unsafeSquares ? 20 : !(unsafeSquares & blockSq) ? 9 : 0;

                // If the path to the queen is fully defended, assign a big bonus.
                // Otherwise assign a smaller bonus if the block square is defended.
                if (defendedSquares == squaresToQueen)
                    k += 6;

                else if (defendedSquares & blockSq)
                    k += 4;

                bonus += make_score(k * w, k * w);
            }
        } // rank > RANK_3

        // Scale down bonus for candidate passers which need more than one
        // pawn push to become passed, or have a pawn in front of them.
        if (   !pos.pawn_passed(Us, s + Up)
            || (pos.pieces(PAWN) & forward_file_bb(Us, s)))
            bonus = bonus / 2;

        score += bonus + PassedFile[file_of(s)];
    }

    // Scale by maximum promotion piece value
    Value maxMg = VALUE_ZERO, maxEg = VALUE_ZERO;
    for (PieceType pt : pos.promotion_piece_types())
    {
        maxMg = std::max(maxMg, PieceValue[MG][pt]);
        maxEg = std::max(maxEg, PieceValue[EG][pt]);
    }
    score = make_score(mg_value(score) * int(maxMg) / QueenValueMg,
                       eg_value(score) * int(maxEg) / QueenValueEg);

    // Score passed shogi pawns
    const Square* pl = pos.squares(Us, SHOGI_PAWN);
    Square s;

    PieceType pt = pos.promoted_piece_type(SHOGI_PAWN);
    if (pt != NO_PIECE_TYPE)
    {
        while ((s = *pl++) != SQ_NONE)
        {
            if ((pos.pieces(Them, SHOGI_PAWN) & forward_file_bb(Us, s)) || relative_rank(Us, s, pos.max_rank()) == pos.max_rank())
                continue;

            Square blockSq = s + Up;
            int d = std::max(pos.promotion_rank() - relative_rank(Us, s, pos.max_rank()), 1);
            d += !!(attackedBy[Them][ALL_PIECES] & ~attackedBy2[Us] & blockSq);
            score += make_score(PieceValue[MG][pt], PieceValue[EG][pt]) / (4 * d * d);
        }
    }

    if (T)
        Trace::add(PASSED, Us, score);

    return score;
  }


  // Evaluation::space() computes the space evaluation for a given side. The
  // space evaluation is a simple bonus based on the number of safe squares
  // available for minor pieces on the central four files on ranks 2--4. Safe
  // squares one, two or three squares behind a friendly pawn are counted
  // twice. Finally, the space bonus is multiplied by a weight. The aim is to
  // improve play on game opening.

  template<Tracing T> template<Color Us>
  Score Evaluation<T>::space() const {

    bool pawnsOnly = !(pos.pieces(Us) ^ pos.pieces(Us, PAWN));

    if (pos.non_pawn_material() < SpaceThreshold && !pos.captures_to_hand() && !pawnsOnly)
        return SCORE_ZERO;

    constexpr Color Them = (Us == WHITE ? BLACK : WHITE);
    constexpr Bitboard SpaceMask =
      Us == WHITE ? CenterFiles & (Rank2BB | Rank3BB | Rank4BB)
                  : CenterFiles & (Rank7BB | Rank6BB | Rank5BB);

    // Find the available squares for our pieces inside the area defined by SpaceMask
    Bitboard safe =   SpaceMask
                   & ~pos.pieces(Us, PAWN, SHOGI_PAWN)
                   & ~attackedBy[Them][PAWN]
                   & ~attackedBy[Them][SHOGI_PAWN];

    if (pawnsOnly)
        safe = pos.pieces(Us, PAWN) & ~attackedBy[Them][ALL_PIECES];

    // Find all squares which are at most three squares behind some friendly pawn
    Bitboard behind = pos.pieces(Us, PAWN, SHOGI_PAWN);
    behind |= (Us == WHITE ? behind >> NORTH : behind << NORTH);
    behind |= (Us == WHITE ? behind >> (2 * NORTH) : behind << (2 * NORTH));


    int bonus = popcount(safe) + popcount(behind & safe);
    int weight = pos.count<ALL_PIECES>(Us) - 2 * pe->open_files();

    Score score = make_score(bonus * weight * weight / 16, 0);

    if (T)
        Trace::add(SPACE, Us, score);

    return score;
  }


  // Evaluation::variant() computes variant-specific evaluation bonuses for a given side.

  template<Tracing T> template<Color Us>
  Score Evaluation<T>::variant() const {

    constexpr Color Them = (Us == WHITE ? BLACK : WHITE);

    Score score = SCORE_ZERO;

    // Capture the flag
    if (pos.capture_the_flag(Us))
    {
        bool isKingCTF = pos.capture_the_flag_piece() == KING;
        Bitboard ctfPieces = pos.pieces(Us, pos.capture_the_flag_piece());
        int scale = pos.count(Us, pos.capture_the_flag_piece());
        while (ctfPieces)
        {
            Square s1 = pop_lsb(&ctfPieces);
            Bitboard target_squares = pos.capture_the_flag(Us);
            while (target_squares)
            {
                Square s2 = pop_lsb(&target_squares);
                int dist =  distance(s1, s2)
                          + (isKingCTF ? popcount(pos.attackers_to(s2) & pos.pieces(Them)) : 0)
                          + !!(pos.pieces(Us) & s2);
                score += make_score(2500, 2500) / (1 + scale * dist * (!isKingCTF || pos.checking_permitted() ? dist : 1));
            }
        }
    }

    // nCheck
    if (pos.max_check_count())
    {
        int remainingChecks = pos.max_check_count() - pos.checks_given(Us);
        assert(remainingChecks > 0);
        score += make_score(3000, 1000) / (remainingChecks * remainingChecks);
    }

    // Connect-n
    if (pos.connect_n() > 0)
    {
        for (Direction d : {NORTH, NORTH_EAST, EAST, SOUTH_EAST})
        {
            // Find sufficiently large gaps
            Bitboard b = pos.board_bb() & ~pos.pieces(Them);
            for (int i = 1; i < pos.connect_n(); i++)
                b &= shift(d, b);
            // Count number of pieces per gap
            while (b)
            {
                Square s = pop_lsb(&b);
                int c = 0;
                for (int j = 0; j < pos.connect_n(); j++)
                    if (pos.pieces(Us) & (s - j * d))
                        c++;
                score += make_score(200, 200)  * c / (pos.connect_n() - c) / (pos.connect_n() - c);
            }
        }
    }

    if (T)
        Trace::add(VARIANT, Us, score);

    return score;
  }


  // Evaluation::initiative() computes the initiative correction value
  // for the position. It is a second order bonus/malus based on the
  // known attacking/defending status of the players.

  template<Tracing T>
  Score Evaluation<T>::initiative(Value eg) const {

    // No initiative bonus for extinction variants
    if (pos.extinction_value() != VALUE_NONE || pos.captures_to_hand() || pos.connect_n())
      return SCORE_ZERO;

    int outflanking = !pos.count<KING>(WHITE) || !pos.count<KING>(BLACK) ? 0
                     :  distance<File>(pos.square<KING>(WHITE), pos.square<KING>(BLACK))
                      - distance<Rank>(pos.square<KING>(WHITE), pos.square<KING>(BLACK));

    bool pawnsOnBothFlanks =   (pos.pieces(PAWN) & QueenSide)
                            && (pos.pieces(PAWN) & KingSide);

    // Compute the initiative bonus for the attacking side
    int complexity =   8 * pe->pawn_asymmetry()
                    + 12 * pos.count<PAWN>()
                    + 12 * outflanking
                    + 16 * pawnsOnBothFlanks
                    + 48 * !pos.non_pawn_material()
                    -118 ;

    // Now apply the bonus: note that we find the attacking side by extracting
    // the sign of the endgame value, and that we carefully cap the bonus so
    // that the endgame score will never change sign after the bonus.
    int v = ((eg > 0) - (eg < 0)) * std::max(complexity, -abs(eg));

    if (T)
        Trace::add(INITIATIVE, make_score(0, v));

    return make_score(0, v);
  }


  // Evaluation::scale_factor() computes the scale factor for the winning side

  template<Tracing T>
  ScaleFactor Evaluation<T>::scale_factor(Value eg) const {

    Color strongSide = eg > VALUE_DRAW ? WHITE : BLACK;
    int sf = me->scale_factor(pos, strongSide);

    // If scale is not already specific, scale down the endgame via general heuristics
    if (sf == SCALE_FACTOR_NORMAL && !pos.captures_to_hand())
    {
        if (   pos.opposite_bishops()
            && pos.non_pawn_material(WHITE) == BishopValueMg
            && pos.non_pawn_material(BLACK) == BishopValueMg)
            sf = 8 + 4 * pe->pawn_asymmetry();
        else
            sf = std::min(40 + (pos.opposite_bishops() ? 2 : 7) * pos.count<PAWN>(strongSide), sf);

    }

    return ScaleFactor(sf);
  }


  // Evaluation::value() is the main function of the class. It computes the various
  // parts of the evaluation and returns the value of the position from the point
  // of view of the side to move.

  template<Tracing T>
  Value Evaluation<T>::value() {

    assert(!pos.checkers());
    assert(!pos.is_immediate_game_end());

    // Probe the material hash table
    me = Material::probe(pos);

    // If we have a specialized evaluation function for the current material
    // configuration, call it and return.
    if (me->specialized_eval_exists())
        return me->evaluate(pos);

    // Initialize score by reading the incrementally updated scores included in
    // the position object (material + piece square tables) and the material
    // imbalance. Score is computed internally from the white point of view.
    Score score = pos.psq_score();
    if (T)
        Trace::add(MATERIAL, score);
    score += me->imbalance() + pos.this_thread()->contempt;

    // Probe the pawn hash table
    pe = Pawns::probe(pos);
    score += pe->pawn_score(WHITE) - pe->pawn_score(BLACK);

    // Main evaluation begins here

    initialize<WHITE>();
    initialize<BLACK>();

    // Pieces should be evaluated first (populate attack tables).
    // For unused piece types, we still need to set attack bitboard to zero.
    for (PieceType pt = KNIGHT; pt < KING; ++pt)
        if (pt != SHOGI_PAWN)
            score += pieces<WHITE>(pt) - pieces<BLACK>(pt);

    // Evaluate pieces in hand once attack tables are complete
    if (pos.piece_drops())
        for (PieceType pt = PAWN; pt < KING; ++pt)
            score += hand<WHITE>(pt) - hand<BLACK>(pt);

    score += (mobility[WHITE] - mobility[BLACK]) * (1 + pos.captures_to_hand() + pos.must_capture());

    score +=  king<   WHITE>() - king<   BLACK>()
            + threats<WHITE>() - threats<BLACK>()
            + passed< WHITE>() - passed< BLACK>()
            + space<  WHITE>() - space<  BLACK>()
            + variant<WHITE>() - variant<BLACK>();

    score += initiative(eg_value(score));

    // Interpolate between a middlegame and a (scaled by 'sf') endgame score
    ScaleFactor sf = scale_factor(eg_value(score));
    Value v =  mg_value(score) * int(me->game_phase())
             + eg_value(score) * int(PHASE_MIDGAME - me->game_phase()) * sf / SCALE_FACTOR_NORMAL;

    v /= int(PHASE_MIDGAME);

    // In case of tracing add all remaining individual evaluation terms
    if (T)
    {
        Trace::add(IMBALANCE, me->imbalance());
        Trace::add(PAWN, pe->pawn_score(WHITE), pe->pawn_score(BLACK));
        Trace::add(MOBILITY, mobility[WHITE], mobility[BLACK]);
        Trace::add(TOTAL, score);
    }

    return  (pos.side_to_move() == WHITE ? v : -v) // Side to move point of view
           + Eval::tempo_value(pos);
  }

} // namespace


/// tempo_value() returns the evaluation offset for the side to move

Value Eval::tempo_value(const Position& pos) {
  return Tempo * (1 + 4 * pos.captures_to_hand());
}


/// evaluate() is the evaluator for the outer world. It returns a static
/// evaluation of the position from the point of view of the side to move.

Value Eval::evaluate(const Position& pos) {
  return Evaluation<NO_TRACE>(pos).value();
}


/// trace() is like evaluate(), but instead of returning a value, it returns
/// a string (suitable for outputting to stdout) that contains the detailed
/// descriptions and values of each evaluation term. Useful for debugging.

std::string Eval::trace(const Position& pos) {

  std::memset(scores, 0, sizeof(scores));

  pos.this_thread()->contempt = SCORE_ZERO; // Reset any dynamic contempt

  Value v = Evaluation<TRACE>(pos).value();

  v = pos.side_to_move() == WHITE ? v : -v; // Trace scores are from white's point of view

  std::stringstream ss;
  ss << std::showpoint << std::noshowpos << std::fixed << std::setprecision(2)
     << "     Term    |    White    |    Black    |    Total   \n"
     << "             |   MG    EG  |   MG    EG  |   MG    EG \n"
     << " ------------+-------------+-------------+------------\n"
     << "    Material | " << Term(MATERIAL)
     << "   Imbalance | " << Term(IMBALANCE)
     << "  Initiative | " << Term(INITIATIVE)
     << "       Pawns | " << Term(PAWN)
     << "     Knights | " << Term(KNIGHT)
     << "     Bishops | " << Term(BISHOP)
     << "       Rooks | " << Term(ROOK)
     << "      Queens | " << Term(QUEEN)
     << "    Mobility | " << Term(MOBILITY)
     << " King safety | " << Term(KING)
     << "     Threats | " << Term(THREAT)
     << "      Passed | " << Term(PASSED)
     << "       Space | " << Term(SPACE)
     << "     Variant | " << Term(VARIANT)
     << " ------------+-------------+-------------+------------\n"
     << "       Total | " << Term(TOTAL);

  ss << "\nTotal evaluation: " << to_cp(v) << " (white side)\n";

  return ss.str();
}<|MERGE_RESOLUTION|>--- conflicted
+++ resolved
@@ -277,38 +277,19 @@
 
     // Init our king safety tables
     kingRing[Us] = attackedBy[Us][KING];
-    if (relative_rank(Us, pos.square<KING>(Us)) == RANK_1)
+    if (pos.count<KING>(Us) && relative_rank(Us, pos.square<KING>(Us), pos.max_rank()) == RANK_1)
         kingRing[Us] |= shift<Up>(kingRing[Us]);
 
-<<<<<<< HEAD
-    // Init our king safety tables only if we are going to use them
-    if ((pos.count<KING>(Us) && pos.non_pawn_material(Them) >= RookValueMg + KnightValueMg) || pos.captures_to_hand())
-    {
-        kingRing[Us] = attackedBy[Us][KING];
-        if (relative_rank(Us, pos.square<KING>(Us), pos.max_rank()) == RANK_1)
-            kingRing[Us] |= shift<Up>(kingRing[Us]);
-
-        if (file_of(pos.square<KING>(Us)) == pos.max_file())
-            kingRing[Us] |= shift<WEST>(kingRing[Us]);
-=======
-    if (file_of(pos.square<KING>(Us)) == FILE_H)
+    if (pos.count<KING>(Us) && file_of(pos.square<KING>(Us)) == pos.max_file())
         kingRing[Us] |= shift<WEST>(kingRing[Us]);
->>>>>>> 7accf07c
-
-    else if (file_of(pos.square<KING>(Us)) == FILE_A)
+
+    else if (pos.count<KING>(Us) && file_of(pos.square<KING>(Us)) == FILE_A)
         kingRing[Us] |= shift<EAST>(kingRing[Us]);
 
-<<<<<<< HEAD
-        kingRing[Us] &= pos.board_bb();
-
-        kingAttackersCount[Them] = popcount(kingRing[Us] & (pe->pawn_attacks(Them) | shift<Down>(pos.pieces(Them, SHOGI_PAWN))));
-        kingAttacksCount[Them] = kingAttackersWeight[Them] = 0;
-    }
-=======
     kingAttackersCount[Them] = popcount(kingRing[Us] & pe->pawn_attacks(Them));
     kingRing[Us] &= ~double_pawn_attacks_bb<Us>(pos.pieces(Us, PAWN));
     kingAttacksCount[Them] = kingAttackersWeight[Them] = 0;
->>>>>>> 7accf07c
+    kingRing[Us] &= pos.board_bb();
   }
 
 
@@ -506,15 +487,8 @@
     int tropism = popcount(b1) + popcount(b2);
 
     // Main king safety evaluation
-<<<<<<< HEAD
-    if ((kingAttackersCount[Them] > 1 - pos.count<QUEEN>(Them)) || pos.captures_to_hand())
-    {
-        int kingDanger = 0;
-        unsafeChecks = 0;
-=======
     int kingDanger = 0;
     unsafeChecks = 0;
->>>>>>> 7accf07c
 
     // Attacked squares defended at most once by our queen or king
     weak =  attackedBy[Them][ALL_PIECES]
@@ -525,121 +499,71 @@
     safe  = ~pos.pieces(Them);
     safe &= ~attackedBy[Us][ALL_PIECES] | (weak & attackedBy2[Them]);
 
-<<<<<<< HEAD
-        std::function <Bitboard (Color, PieceType)> get_attacks = [this](Color c, PieceType pt) {
-            return attackedBy[c][pt] | (pos.captures_to_hand() && pos.count_in_hand(c, pt) ? ~pos.pieces() : 0);
-        };
-        for (PieceType pt : pos.piece_types())
-        {
-            switch (pt)
+    std::function <Bitboard (Color, PieceType)> get_attacks = [this](Color c, PieceType pt) {
+        return attackedBy[c][pt] | (pos.captures_to_hand() && pos.count_in_hand(c, pt) ? ~pos.pieces() : 0);
+    };
+    for (PieceType pt : pos.piece_types())
+    {
+        switch (pt)
+        {
+        case QUEEN:
+            b = attacks_bb(Us, pt, ksq, pos.pieces() ^ pos.pieces(Us, QUEEN)) & get_attacks(Them, pt) & safe & ~attackedBy[Us][QUEEN] & pos.board_bb();
+            if (b)
+                kingDanger += QueenSafeCheck;
+            break;
+        case ROOK:
+        case BISHOP:
+        case KNIGHT:
+            b = attacks_bb(Us, pt, ksq, pos.pieces() ^ pos.pieces(Us, QUEEN)) & get_attacks(Them, pt) & pos.board_bb();
+            if (b & safe)
+                kingDanger +=  pt == ROOK   ? RookSafeCheck
+                                : pt == BISHOP ? BishopSafeCheck
+                                            : KnightSafeCheck;
+            else
+                unsafeChecks |= b;
+            break;
+        case PAWN:
+            if (pos.captures_to_hand() && pos.count_in_hand(Them, pt))
             {
-            case QUEEN:
-                b = attacks_bb(Us, pt, ksq, pos.pieces() ^ pos.pieces(Us, QUEEN)) & get_attacks(Them, pt) & safe & ~attackedBy[Us][QUEEN] & pos.board_bb();
-                if (b)
-                    kingDanger += QueenSafeCheck;
-                break;
-            case ROOK:
-            case BISHOP:
-            case KNIGHT:
-                b = attacks_bb(Us, pt, ksq, pos.pieces() ^ pos.pieces(Us, QUEEN)) & get_attacks(Them, pt) & pos.board_bb();
-                if (b & safe)
-                    kingDanger +=  pt == ROOK   ? RookSafeCheck
-                                 : pt == BISHOP ? BishopSafeCheck
-                                                : KnightSafeCheck;
-                else
-                    unsafeChecks |= b;
-                break;
-            case PAWN:
-                if (pos.captures_to_hand() && pos.count_in_hand(Them, pt))
-                {
-                    b = attacks_bb(Us, pt, ksq, pos.pieces()) & ~pos.pieces() & pos.board_bb();
-                    if (b & safe)
-                        kingDanger += OtherSafeCheck;
-                    else
-                        unsafeChecks |= b;
-                }
-                break;
-            case SHOGI_PAWN:
-            case KING:
-                break;
-            default:
-                b = attacks_bb(Us, pt, ksq, pos.pieces()) & get_attacks(Them, pt) & pos.board_bb();
+                b = attacks_bb(Us, pt, ksq, pos.pieces()) & ~pos.pieces() & pos.board_bb();
                 if (b & safe)
                     kingDanger += OtherSafeCheck;
                 else
                     unsafeChecks |= b;
             }
-        }
-
-        if (pos.max_check_count())
-            kingDanger *= 2;
-
-        // Unsafe or occupied checking squares will also be considered, as long as
-        // the square is in the attacker's mobility area.
-        unsafeChecks &= mobilityArea[Them];
-
-        kingDanger +=        kingAttackersCount[Them] * kingAttackersWeight[Them]
-                     + 69  * kingAttacksCount[Them] * (1 + 2 * !!pos.max_check_count())
-                     + 185 * popcount(kingRing[Us] & weak) * (1 + pos.captures_to_hand() + !!pos.max_check_count())
-                     + 150 * popcount(pos.blockers_for_king(Us) | unsafeChecks)
-                     +       tropism * tropism / 4
-                     - 873 * !(pos.count<QUEEN>(Them) || pos.captures_to_hand()) / (1 + !!pos.max_check_count())
-                     -   6 * mg_value(score) / 8
-                     +       mg_value(mobility[Them] - mobility[Us])
-                     -   30;
-
-        // Transform the kingDanger units into a Score, and subtract it from the evaluation
-        if (kingDanger > 0)
-            score -= make_score(std::min(kingDanger * kingDanger / 4096, 3000), kingDanger / 16);
-    }
-=======
-    b1 = attacks_bb<ROOK  >(ksq, pos.pieces() ^ pos.pieces(Us, QUEEN));
-    b2 = attacks_bb<BISHOP>(ksq, pos.pieces() ^ pos.pieces(Us, QUEEN));
-
-    // Enemy queen safe checks
-    if ((b1 | b2) & attackedBy[Them][QUEEN] & safe & ~attackedBy[Us][QUEEN])
-        kingDanger += QueenSafeCheck;
-
-    b1 &= attackedBy[Them][ROOK];
-    b2 &= attackedBy[Them][BISHOP];
-
-    // Enemy rooks checks
-    if (b1 & safe)
-        kingDanger += RookSafeCheck;
-    else
-        unsafeChecks |= b1;
-
-    // Enemy bishops checks
-    if (b2 & safe)
-        kingDanger += BishopSafeCheck;
-    else
-        unsafeChecks |= b2;
-
-    // Enemy knights checks
-    b = pos.attacks_from<KNIGHT>(ksq) & attackedBy[Them][KNIGHT];
-    if (b & safe)
-        kingDanger += KnightSafeCheck;
-    else
-        unsafeChecks |= b;
+            break;
+        case SHOGI_PAWN:
+        case KING:
+            break;
+        default:
+            b = attacks_bb(Us, pt, ksq, pos.pieces()) & get_attacks(Them, pt) & pos.board_bb();
+            if (b & safe)
+                kingDanger += OtherSafeCheck;
+            else
+                unsafeChecks |= b;
+        }
+    }
+
+    if (pos.max_check_count())
+        kingDanger *= 2;
 
     // Unsafe or occupied checking squares will also be considered, as long as
     // the square is in the attacker's mobility area.
     unsafeChecks &= mobilityArea[Them];
 
     kingDanger +=        kingAttackersCount[Them] * kingAttackersWeight[Them]
-                 +  69 * kingAttacksCount[Them]
-                 + 185 * popcount(kingRing[Us] & weak)
-                 + 150 * popcount(pos.blockers_for_king(Us) | unsafeChecks)
-                 +       tropism * tropism / 4
-                 - 873 * !pos.count<QUEEN>(Them)
-                 -   6 * mg_value(score) / 8
-                 +       mg_value(mobility[Them] - mobility[Us])
-                 -   30;
+                    + 69  * kingAttacksCount[Them] * (1 + 2 * !!pos.max_check_count())
+                    + 185 * popcount(kingRing[Us] & weak) * (1 + pos.captures_to_hand() + !!pos.max_check_count())
+                    + 150 * popcount(pos.blockers_for_king(Us) | unsafeChecks)
+                    +       tropism * tropism / 4
+                    - 873 * !(pos.count<QUEEN>(Them) || pos.captures_to_hand()) / (1 + !!pos.max_check_count())
+                    -   6 * mg_value(score) / 8
+                    +       mg_value(mobility[Them] - mobility[Us])
+                    -   30;
 
     // Transform the kingDanger units into a Score, and subtract it from the evaluation
     if (kingDanger > 0)
-        score -= make_score(kingDanger * kingDanger / 4096, kingDanger / 16);
->>>>>>> 7accf07c
+        score -= make_score(std::min(kingDanger * kingDanger / 4096, 3000), kingDanger / 16);
 
     // Penalty when our king is on a pawnless flank
     if (!(pos.pieces(PAWN) & kingFlank))
@@ -690,15 +614,11 @@
     }
 
     // Non-pawn enemies
-<<<<<<< HEAD
-    nonPawnEnemies = pos.pieces(Them) ^ pos.pieces(Them, PAWN, SHOGI_PAWN);
-=======
-    nonPawnEnemies = pos.pieces(Them) & ~pos.pieces(Them, PAWN);
->>>>>>> 7accf07c
+    nonPawnEnemies = pos.pieces(Them) & ~pos.pieces(Them, PAWN, SHOGI_PAWN);
 
     // Squares strongly protected by the enemy, either because they defend the
     // square with a pawn, or because they defend the square twice and we don't.
-    stronglyProtected =  attackedBy[Them][PAWN]
+    stronglyProtected =  (attackedBy[Them][PAWN] | attackedBy[Them][SHOGI_PAWN])
                        | (attackedBy2[Them] & ~attackedBy2[Us]);
 
     // Non-pawn enemies, strongly protected
@@ -741,12 +661,7 @@
 
     // Bonus for restricting their piece moves
     restricted =   attackedBy[Them][ALL_PIECES]
-<<<<<<< HEAD
-                & ~(attackedBy[Them][PAWN] | attackedBy[Them][SHOGI_PAWN])
-                & ~attackedBy2[Them]
-=======
                 & ~stronglyProtected
->>>>>>> 7accf07c
                 &  attackedBy[Us][ALL_PIECES];
     score += RestrictedPiece * popcount(restricted);
 
